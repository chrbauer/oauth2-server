--- conflicted
+++ resolved
@@ -18,32 +18,24 @@
 module Anchor.Tokens.Server.Store where
 
 import           Control.Applicative
-<<<<<<< HEAD
+import           Control.Lens                               (preview)
 import           Control.Lens.Operators
+import           Control.Lens.Review
+import           Control.Monad.Base
+import           Control.Monad.Error
 import           Control.Monad.Error.Class
 import           Control.Monad.IO.Class
+import           Control.Monad.Reader
 import           Control.Monad.Reader.Class
 import           Control.Monad.Trans.Control
-import           Data.ByteString                      (ByteString)
-import           Data.Monoid
-import           Data.Pool
-import qualified Data.Set                             as S
-import qualified Data.Vector                          as V
-import           Database.PostgreSQL.Simple
-import           Database.PostgreSQL.Simple.FromField
-=======
-import           Control.Lens                               (preview)
-import           Control.Lens.Review
-import           Control.Monad.Base
-import           Control.Monad.Reader
-import           Control.Monad.Error
 import           Control.Monad.Trans.Except
-import           Control.Monad.Trans.Control
 import           Data.ByteString                            (ByteString)
 import           Data.Monoid
 import           Data.Pool
+import qualified Data.Set                                   as S
 import           Data.Text                                  (Text)
 import           Data.Typeable
+import qualified Data.Vector                                as V
 import           Database.PostgreSQL.Simple
 import           Database.PostgreSQL.Simple.FromField
 import           Database.PostgreSQL.Simple.FromRow
@@ -51,8 +43,6 @@
 import           Database.PostgreSQL.Simple.ToRow
 import           Database.PostgreSQL.Simple.TypeInfo.Macro
 import qualified Database.PostgreSQL.Simple.TypeInfo.Static as TI
-import           Network.OAuth2.Server
->>>>>>> d9224e0c
 import           System.Log.Logger
 
 import           Network.OAuth2.Server
@@ -108,97 +98,87 @@
         liftIO . debugM logName $ "Checking some credentials"
         fail "Nope"
 
-<<<<<<< HEAD
-instance FromField ClientID where
-  fromField f bs = do
-    c <- fromField f bs
-    case c ^? clientID of
-        Nothing   -> returnError ConversionFailed f ""
-        Just c_id -> pure c_id
-
-instance FromField ScopeToken where
-  fromField f bs = do
-    x <- fromField f bs
-    case x ^? scopeToken of
-        Nothing         -> returnError ConversionFailed f ""
-        Just scopeToken -> pure scopeToken
-
-instance FromField Scope where
-  fromField f bs = do
-    tokenVector <- fromField f bs
-    case S.fromList (V.toList tokenVector) ^? scope of
-        Nothing    -> returnError ConversionFailed f ""
-        Just scope -> pure scope
-
--- oswynb TODO: Query needs to be updated once the schema has been settled
-userTokens
+-- * User Interface operations
+
+-- | List the tokens for a user.
+--
+-- Returns a list of at most @page-size@ tokens along with the total number of
+-- pages.
+listTokens
     :: ( MonadIO m
        , MonadBaseControl IO m
        )
     => Pool Connection
+    -> Int
     -> UserID
-    -> m [(Maybe ClientID, Scope, TokenID)]
-userTokens pool uid =
-    withResource pool $ \conn ->
-        liftIO $ query conn "SELECT client_id, scope, token_id FROM tokens WHERE uid = ?" (Only uid)
-
--- oswynb TODO: Add transaction for safety + return more info for useful user output
-deleteToken
+    -> Page
+    -> m ([(Maybe ClientID, Scope, TokenID)], Page)
+listTokens pool size uid (Page p) =
+    withResource pool $ \conn -> do
+        liftIO . debugM logName $ "Listing tokens for " <> show uid
+        tokens <- liftIO $ query conn "SELECT client_id, scope, token_id FROM tokens WHERE (user_id = ?) AND revoked is NULL LIMIT ? OFFSET ?" (uid, size, (p - 1) * size)
+        [Only pages] <- liftIO $ query conn "SELECT count(*) FROM tokens WHERE (user_id = ?)" (Only uid)
+        return (tokens, Page pages)
+
+-- | Retrieve information for a single token for a user.
+--
+displayToken
     :: ( MonadIO m
        , MonadBaseControl IO m
        )
     => Pool Connection
     -> UserID
     -> TokenID
-    -> m Bool
-deleteToken pool uid tid =
+    -> m (Maybe (Maybe ClientID, Scope, TokenID))
+displayToken pool user_id token_id =
     withResource pool $ \conn -> do
-        numDeletes <- liftIO $ execute conn "DELETE from tokens WHERE uid = ? AND token_id = ?" (uid, tid)
-        return (numDeletes == 1)
-=======
--- * User Interface operations
-
--- | List the tokens for a user.
---
--- Returns a list of at most @page-size@ tokens along with the total number of
--- pages.
-listTokens
-    :: ( MonadIO m
-       , MonadBaseControl IO m
-       , MonadError OAuth2Error m
-       , MonadReader ServerState m
-       )
-    => UserID
-    -> Page
-    -> m ([TokenDetails], Page)
-listTokens uid (Page p) = do
-    pool <- asks serverPGConnPool
-    Page size <- optUIPageSize <$> asks serverOpts
+        liftIO . debugM logName $ "Retrieving token with id " <> show token_id <> " for user " <> show user_id
+        tokens <- liftIO $ query conn "SELECT client_id, scope, token_id FROM tokens WHERE (token_id = ?) AND (user_id = ?) AND revoked is NULL" (token_id, user_id)
+        case tokens of
+            []  -> return Nothing
+            [x] -> return $ Just x
+            xs  -> let msg = "Should only be able to retrieve at most one token, retrieved: " <> show xs
+                   in liftIO (errorM logName msg) >> fail msg
+
+revokeToken
+    :: ( MonadIO m
+       , MonadBaseControl IO m
+       )
+    => Pool Connection
+    -> UserID
+    -> TokenID
+    -> m ()
+revokeToken pool user_id token_id =
     withResource pool $ \conn -> do
-        liftIO . debugM logName $ "Listing tokens for " <> show uid
-        tokens <- liftIO $ query conn "SELECT * FROM tokens WHERE (user_id = ?) LIMIT ? OFFSET ?" (uid, size, (p - 1) * size)
-        [Only pages] <- liftIO $ query conn "SELECT count(*) FROM tokens WHERE (user_id = ?)" (Only uid)
-        return (tokens, Page pages)
-
-revokeToken
-    :: ( MonadIO m
-       , MonadBaseControl IO m
-       , MonadError OAuth2Error m
-       , MonadReader ServerState m
-       )
-    => Token
-    -> m ()
-revokeToken tok = do
-    pool <- asks serverPGConnPool
-    withResource pool $ \_conn -> do
-        liftIO . debugM logName $ "Revoking token: " <> show tok
-        -- UPDATE tokens SET revoked = NOW() WHERE (token = ?)
+        liftIO . debugM logName $ "Revoking token with id " <> show token_id <> " for user " <> show user_id
+        liftIO $ execute conn "UPDATE tokens SET revoked = NOW() WHERE (token_id = ?) AND (user_id = ?)" (token_id, user_id)
         return ()
 
 -- * Support Code
 
 -- $ Here we implement support for, e.g., sorting oauth2-server types in
 -- PostgreSQL databases.
+--
+instance FromField ClientID where
+    fromField f bs = do
+        c <- fromField f bs
+        case c ^? clientID of
+            Nothing   -> returnError ConversionFailed f ""
+            Just c_id -> pure c_id
+
+instance FromField ScopeToken where
+    fromField f bs = do
+        x <- fromField f bs
+        case x ^? scopeToken of
+            Nothing         -> returnError ConversionFailed f ""
+            Just scopeToken -> pure scopeToken
+
+instance FromField Scope where
+    fromField f bs = do
+        tokenVector <- fromField f bs
+        case S.fromList (V.toList tokenVector) ^? scope of
+            Nothing    -> returnError ConversionFailed f ""
+            Just scope -> pure scope
 
 instance ToField TokenType where
     toField Bearer = toField ("bearer" :: Text)
@@ -268,5 +248,4 @@
   restoreM     = defaultRestoreM
 
 runStore :: ServerState -> Store m a -> m (Either OAuth2Error a)
-runStore s = flip runReaderT s . runExceptT . storeAction
->>>>>>> d9224e0c
+runStore s = flip runReaderT s . runExceptT . storeAction