{-# LANGUAGE DataKinds         #-}
{-# LANGUAGE FlexibleContexts  #-}
{-# LANGUAGE OverloadedStrings #-}
{-# LANGUAGE RankNTypes        #-}
{-# LANGUAGE RecordWildCards   #-}
{-# LANGUAGE TypeOperators     #-}

-- | Description: HTTP API implementation.
module Anchor.Tokens.Server.API where

<<<<<<< HEAD
import           Control.Monad
=======
import           Control.Lens
>>>>>>> 3c7a3a0c
import           Control.Monad.Error.Class
import           Control.Monad.IO.Class
import           Control.Monad.Trans.Control
import           Control.Monad.Trans.Except
import           Control.Monad.Trans.Reader
<<<<<<< HEAD
=======
import           Data.ByteString             (ByteString)
import qualified Data.ByteString.Lazy.Char8  as BSL
import           Data.Either
>>>>>>> 3c7a3a0c
import           Data.Maybe
import           Data.Monoid
import           Data.Pool
import           Data.Proxy
<<<<<<< HEAD
import           Data.Text                   (Text)
=======
import qualified Data.Set                    as S
>>>>>>> 3c7a3a0c
import qualified Data.Text                   as T
import qualified Data.Text.Encoding          as T
import           Database.PostgreSQL.Simple
import           Network.HTTP.Types          hiding (Header)
import           Pipes.Concurrent
import           Servant.API                 hiding (URI)
import           Servant.HTML.Blaze
import           Servant.Server
<<<<<<< HEAD
import           Text.Blaze.Html5
import           URI.ByteString
=======
import           Text.Blaze.Html5            hiding (map)
>>>>>>> 3c7a3a0c

import           Network.OAuth2.Server

import           Anchor.Tokens.Server.Store
import           Anchor.Tokens.Server.Types
import           Anchor.Tokens.Server.UI

import Debug.Trace

type OAuthUserHeader = "Identity-OAuthUser"
type OAuthUserScopeHeader = "Identity-OAuthUserScopes"

data TokenRequest = DeleteRequest
                  | CreateRequest Scope

instance FromFormUrlEncoded TokenRequest where
    fromFormUrlEncoded o = trace (show o) $ case lookup "method" o of
        Nothing -> Left "method field missing"
        Just "delete" -> Right DeleteRequest
        Just "create" -> do
            let processScope x = case (T.encodeUtf8 x) ^? scopeToken of
                    Nothing -> Left $ T.unpack x
                    Just ts -> Right ts
            let scopes = map (processScope . snd) $ filter (\x -> fst x == "scope") o
            case lefts scopes of
                [] -> case S.fromList (rights scopes) ^? scope of
                    Nothing -> Left "empty scope is invalid"
                    Just s  -> Right $ CreateRequest s
                es -> Left $ "invalid scopes: " <> show es
        Just x        -> Left . T.unpack $ "Invalid method field value, got: " <> x

<<<<<<< HEAD
data ResponseTypeCode = ResponseTypeCode
=======
instance FromText Scope where
    fromText = bsToScope . T.encodeUtf8
>>>>>>> 3c7a3a0c

-- | OAuth2 Authorization Endpoint
--
-- Allows authenticated users to review and authorize a code token grant
-- request.
--
-- http://tools.ietf.org/html/rfc6749#section-3.1
type AuthorizeEndpoint
    = "authorize"
    :> Header OAuthUserHeader UserID
    :> QueryParam "response_type" ResponseTypeCode
    :> QueryParam "client_id" ClientID
    :> QueryParam "redirect_uri" URI
    :> QueryParam "scope" Scope
    :> QueryParam "state" Text
    :> Get '[HTML] Html

-- | Facilitates services checking tokens.
--
-- This endpoint allows an authorized client to verify that a token is valid
-- and retrieve information about the principal and token scope.
type VerifyEndpoint
    = "verify"
    :> Header "Authorization" AuthHeader
    :> ReqBody '[OctetStream] Token
    :> Post '[JSON] (Headers '[Header "Cache-Control" NoCache] AccessResponse)

-- | Facilitates human-readable token listing.
--
-- This endpoint allows an authorized client to view their tokens as well as
-- revoke them individually.
type ListTokens
    = "tokens"
    :> Header OAuthUserHeader UserID
    :> Header OAuthUserScopeHeader Scope
    :> QueryParam "page" Page
    :> Get '[HTML] Html

type DisplayToken
    = "tokens"
    :> Header OAuthUserHeader UserID
    :> Header OAuthUserScopeHeader Scope
    :> Capture "token_id" TokenID
    :> Get '[HTML] Html

type PostToken
    = "tokens"
    :> Header OAuthUserHeader UserID
    :> Header OAuthUserScopeHeader Scope
    :> ReqBody '[FormUrlEncoded] TokenRequest
    :> QueryParam "token_id" TokenID
    :> Post '[HTML] Html

-- | Anchor Token Server HTTP endpoints.
--
-- Includes endpoints defined in RFC6749 describing OAuth2, plus application
-- specific extensions.
type AnchorOAuth2API
       = "oauth2" :> TokenEndpoint  -- From oauth2-server
    :<|> "oauth2" :> VerifyEndpoint
    :<|> "oauth2" :> AuthorizeEndpoint
    :<|> ListTokens
    :<|> DisplayToken
    :<|> PostToken

anchorOAuth2API :: Proxy AnchorOAuth2API
anchorOAuth2API = Proxy

server :: ServerState -> Server AnchorOAuth2API
server ServerState{..}
       = tokenEndpoint serverOAuth2Server
    :<|> error ""
<<<<<<< HEAD
    :<|> authorizeEndpoint serverPGConnPool
    :<|> serverListTokens serverPGConnPool (optUIPageSize serverOpts)
    :<|> serverDisplayToken serverPGConnPool
    :<|> serverDeleteToken serverPGConnPool
=======
    :<|> error ""
    :<|> handleShib (serverListTokens serverPGConnPool (optUIPageSize serverOpts))
    :<|> handleShib (serverDisplayToken serverPGConnPool)
    :<|> serverPostToken serverPGConnPool

handleShib
    :: ( MonadIO m
       , MonadBaseControl IO m
       , MonadError ServantErr m
       )
    => (UserID -> Scope -> a -> m b)
    -> Maybe UserID
    -> Maybe Scope
    -> a
    -> m b
handleShib f (Just u) (Just s) = f u s
handleShib _ _        _        = const $ throwError err500
>>>>>>> 3c7a3a0c

authorizeEndpoint
    :: Pool Connection
    -> Server AuthorizeEndpoint
authorizeEndpoint conns u' rt c_id' redirect' sc' st'  = do
    u_id <- case u' of
        Nothing -> error "NOOOO"
        Just u_id -> return u_id
    case rt of
        Nothing -> error "NOOOO"
        Just ResponseTypeCode -> return ()
    client_details <- case c_id' of
        Nothing -> error "NOOOO"
        Just c_id -> do
            res <- lookupClient c_id
            case res of
                Nothing -> error "NOOOO"
                Just client_details@ClientDetails{..} -> do
                    case redirect' of
                        Nothing -> return ()
                        Just uri -> when (uri /= clientRedirectURI) $ error "NOOOO"
                    return client_details
    sc <- case sc' of
        Nothing -> error "NOOOO"
        Just sc -> return sc
    renderAuthorizePage u_id client_details sc

serverDisplayToken
    :: ( MonadIO m
       , MonadBaseControl IO m
       , MonadError ServantErr m
       )
    => Pool Connection
    -> UserID
    -> Scope
    -> TokenID
    -> m Html
serverDisplayToken pool u s t = do
    res <- runReaderT (displayToken u t) pool
    case res of
        Nothing -> throwError err404
        Just x -> return $ renderTokensPage s 1 (Page 1) ([x], 1)

serverListTokens
    :: ( MonadIO m
       , MonadBaseControl IO m
       , MonadError ServantErr m
       )
    => Pool Connection
    -> Int
    -> UserID
    -> Scope
    -> Maybe Page
    -> m Html
serverListTokens pool size u s p = do
    let p' = fromMaybe (Page 1) p
    res <- runReaderT (listTokens size u p') pool
    return $ renderTokensPage s size p' res

serverPostToken
    :: ( MonadIO m
       , MonadBaseControl IO m
       , MonadError ServantErr m
       )
    => Pool Connection
    -> Maybe UserID
    -> Maybe Scope
    -> TokenRequest
    -> Maybe TokenID
    -> m Html
serverPostToken pool u s DeleteRequest      (Just t) = handleShib (serverRevokeToken pool) u s t
serverPostToken pool u s DeleteRequest      Nothing  = throwError err400
serverPostToken pool u s (CreateRequest rs) _        = handleShib (serverCreateToken pool) u s rs

serverRevokeToken
    :: ( MonadIO m
       , MonadBaseControl IO m
       , MonadError ServantErr m
       )
    => Pool Connection
    -> UserID
    -> Scope
    -> TokenID
    -> m Html
serverRevokeToken pool u _ t = do
    runReaderT (revokeToken u t) pool
    throwError err302{errHeaders = [(hLocation, "/tokens")]}     --Redirect to tokens page

serverCreateToken
    :: ( MonadIO m
       , MonadBaseControl IO m
       , MonadError ServantErr m
       )
    => Pool Connection
    -> UserID
    -> Scope
    -> Scope
    -> m Html
serverCreateToken pool user_id userScope reqScope = do
    if compatibleScope reqScope userScope then do
        TokenID t <- runReaderT (createToken user_id reqScope) pool
        throwError err302{errHeaders = [(hLocation, "/tokens?token_id=" <> T.encodeUtf8 t)]} --Redirect to tokens page
    else throwError err403


-- * OAuth2 Server
--
-- $ This defines the 'OAuth2Server' implementation we use to store, load, and
-- validate tokens and credentials.

anchorOAuth2Server
    :: ( MonadIO m
       , MonadBaseControl IO m
       , MonadError OAuth2Error m
       )
    => Pool Connection
    -> Output a
    -> OAuth2Server m
anchorOAuth2Server pool out =
    let oauth2StoreSave grant = runReaderT (saveToken grant) pool
        oauth2StoreLoad tok = runReaderT (loadToken tok) pool
        oauth2CheckCredentials auth req = runReaderT (checkCredentials auth req) pool
    in OAuth2Server{..}<|MERGE_RESOLUTION|>--- conflicted
+++ resolved
@@ -8,31 +8,22 @@
 -- | Description: HTTP API implementation.
 module Anchor.Tokens.Server.API where
 
-<<<<<<< HEAD
 import           Control.Monad
-=======
 import           Control.Lens
->>>>>>> 3c7a3a0c
 import           Control.Monad.Error.Class
 import           Control.Monad.IO.Class
 import           Control.Monad.Trans.Control
 import           Control.Monad.Trans.Except
 import           Control.Monad.Trans.Reader
-<<<<<<< HEAD
-=======
 import           Data.ByteString             (ByteString)
 import qualified Data.ByteString.Lazy.Char8  as BSL
 import           Data.Either
->>>>>>> 3c7a3a0c
 import           Data.Maybe
 import           Data.Monoid
 import           Data.Pool
 import           Data.Proxy
-<<<<<<< HEAD
 import           Data.Text                   (Text)
-=======
 import qualified Data.Set                    as S
->>>>>>> 3c7a3a0c
 import qualified Data.Text                   as T
 import qualified Data.Text.Encoding          as T
 import           Database.PostgreSQL.Simple
@@ -41,12 +32,9 @@
 import           Servant.API                 hiding (URI)
 import           Servant.HTML.Blaze
 import           Servant.Server
-<<<<<<< HEAD
 import           Text.Blaze.Html5
 import           URI.ByteString
-=======
 import           Text.Blaze.Html5            hiding (map)
->>>>>>> 3c7a3a0c
 
 import           Network.OAuth2.Server
 
@@ -78,12 +66,10 @@
                 es -> Left $ "invalid scopes: " <> show es
         Just x        -> Left . T.unpack $ "Invalid method field value, got: " <> x
 
-<<<<<<< HEAD
-data ResponseTypeCode = ResponseTypeCode
-=======
 instance FromText Scope where
     fromText = bsToScope . T.encodeUtf8
->>>>>>> 3c7a3a0c
+
+data ResponseTypeCode = ResponseTypeCode
 
 -- | OAuth2 Authorization Endpoint
 --
@@ -156,13 +142,7 @@
 server ServerState{..}
        = tokenEndpoint serverOAuth2Server
     :<|> error ""
-<<<<<<< HEAD
     :<|> authorizeEndpoint serverPGConnPool
-    :<|> serverListTokens serverPGConnPool (optUIPageSize serverOpts)
-    :<|> serverDisplayToken serverPGConnPool
-    :<|> serverDeleteToken serverPGConnPool
-=======
-    :<|> error ""
     :<|> handleShib (serverListTokens serverPGConnPool (optUIPageSize serverOpts))
     :<|> handleShib (serverDisplayToken serverPGConnPool)
     :<|> serverPostToken serverPGConnPool
@@ -179,7 +159,6 @@
     -> m b
 handleShib f (Just u) (Just s) = f u s
 handleShib _ _        _        = const $ throwError err500
->>>>>>> 3c7a3a0c
 
 authorizeEndpoint
     :: Pool Connection
