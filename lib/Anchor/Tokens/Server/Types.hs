{-# LANGUAGE GeneralizedNewtypeDeriving #-}

-- | Description: Data types used in the token server.
module Anchor.Tokens.Server.Types where

import           Control.Applicative
import           Control.Lens.Operators
import           Control.Monad
import           Control.Monad.Trans.Except
<<<<<<< HEAD
import           Data.ByteString                      (ByteString)
=======
import           Data.ByteString            (ByteString)
import           Data.Maybe
>>>>>>> 3c7a3a0c
import           Data.Pool
import           Data.Text                            (Text)
import           Database.PostgreSQL.Simple
import           Database.PostgreSQL.Simple.FromField
import           Database.PostgreSQL.Simple.ToField
import           Network.Wai.Handler.Warp             hiding (Connection)
import           Pipes.Concurrent
import           Servant.API                          hiding (URI)
import           Text.Blaze.Html5
import           URI.ByteString

import           Network.OAuth2.Server

-- | Unique identifier for a user.
newtype UserID = UserID
    { unpackUserID :: Text }
  deriving (Eq, Show, Ord, FromText)

instance ToField UserID where
    toField = toField . unpackUserID

newtype TokenID = TokenID { unTokenID :: Text }
    deriving (Eq, Show, Ord, ToValue, FromText)

instance ToField TokenID where
    toField = toField . unTokenID

instance FromField TokenID where
    fromField f bs = TokenID <$> fromField f bs

instance FromField Token where
    fromField f bs = do
        rawToken <- fromField f bs
        maybe mzero return (rawToken ^? token)

-- | Page number for paginated user interfaces.
--
-- Pages are things that are counted, so 'Page' starts at 1.
newtype Page = Page { unpackPage :: Int }
  deriving (Eq, Ord, Show, FromText)

-- | Configuration options for the server.
data ServerOptions = ServerOptions
    { optDBString    :: ByteString
    , optStatsHost   :: ByteString
    , optStatsPort   :: Int
    , optServiceHost :: HostPreference
    , optServicePort :: Int
    , optUIPageSize  :: Int
    }
  deriving (Eq, Show)

-- | State of the running server, including database connectioned, etc.
data ServerState = ServerState
    { serverPGConnPool   :: Pool Connection
    , serverEventSink    :: Output GrantEvent
    , serverOpts         :: ServerOptions
    , serverOAuth2Server :: OAuth2Server (ExceptT OAuth2Error IO)
    }

-- | Describes events which should be tracked by the monitoring statistics
-- system.
data GrantEvent
    = CodeGranted  -- ^ Issued token from code request
    | ImplicitGranted -- ^ Issued token from implicit request.
    | OwnerCredentialsGranted -- ^ Issued token from owner password request.
    | ClientCredentialsGranted -- ^ Issued token from client password request.
    | ExtensionGranted -- ^ Issued token from extension grant request.

newtype ClientSecret = ClientSecret
    { unClientSecret :: ByteString }
  deriving (Eq, Show, Ord)

instance FromField ClientSecret where
    fromField f bs = ClientSecret <$> fromField f bs

data ClientDetails = ClientDetails
    { clientClientId     :: ClientID
    , clientSecret       :: ClientSecret
    , clientConfidential :: Bool
    , clientRedirectURI  :: URI
    , clientName         :: Text
    , clientDescription  :: Text
    , clientAppUrl       :: URI
    }
  deriving (Eq, Show)<|MERGE_RESOLUTION|>--- conflicted
+++ resolved
@@ -1,4 +1,6 @@
 {-# LANGUAGE GeneralizedNewtypeDeriving #-}
+
+{-# OPTIONS_GHC -fno-warn-orphans #-}
 
 -- | Description: Data types used in the token server.
 module Anchor.Tokens.Server.Types where
@@ -7,12 +9,7 @@
 import           Control.Lens.Operators
 import           Control.Monad
 import           Control.Monad.Trans.Except
-<<<<<<< HEAD
 import           Data.ByteString                      (ByteString)
-=======
-import           Data.ByteString            (ByteString)
-import           Data.Maybe
->>>>>>> 3c7a3a0c
 import           Data.Pool
 import           Data.Text                            (Text)
 import           Database.PostgreSQL.Simple
