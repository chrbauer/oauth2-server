
-- | Description: Data types used in the token server.
module Anchor.Tokens.Server.Types where

import           Control.Concurrent.Async
import           Data.ByteString            (ByteString)
import           Data.Pool
import           Data.Text                   (Text)
import           Database.PostgreSQL.Simple
import           Database.PostgreSQL.Simple.ToField
import           Network.Wai.Handler.Warp   hiding (Connection)
import           Pipes.Concurrent

-- | Unique identifier for a user.
newtype UserID = UserID
    { unpackUserID :: ByteString }
  deriving (Eq, Show, Ord)

instance ToField UserID where
    toField = toField . unpackUserID

-- | Page number for paginated user interfaces.
--
-- Pages are things that are counted, so 'Page' starts at 1.
newtype Page = Page { unpackPage :: Int }
  deriving (Eq, Ord, Show)

-- | Configuration options for the server.
data ServerOptions = ServerOptions
    { optDBString    :: ByteString
    , optStatsHost   :: ByteString
    , optStatsPort   :: Int
    , optServiceHost :: HostPreference
    , optServicePort :: Int
    , optUIPageSize  :: Page
    }
  deriving (Eq, Show)

-- | State of the running server, including database connectioned, etc.
data ServerState = ServerState
    { serverPGConnPool  :: Pool Connection
    , serverEventSink   :: Output GrantEvent
    , serverEventStop   :: IO ()
    , serverOpts        :: ServerOptions
    , serverServiceStop :: IO (Async ())
    }

-- | Describes events which should be tracked by the monitoring statistics
-- system.
data GrantEvent
<<<<<<< HEAD
    = CodeGranted
    | ImplicitGranted
    | OwnerCredentialsGranted
    | ClientCredentialsGranted
    | ExtensionGranted

type TokenID = Int

type UserID = Text
=======
    = CodeGranted  -- ^ Issued token from code request
    | ImplicitGranted -- ^ Issued token from implicit request.
    | OwnerCredentialsGranted -- ^ Issued token from owner password request.
    | ClientCredentialsGranted -- ^ Issued token from client password request.
    | ExtensionGranted -- ^ Issued token from extension grant request.
>>>>>>> d9224e0c
<|MERGE_RESOLUTION|>--- conflicted
+++ resolved
@@ -1,29 +1,43 @@
+{-# LANGUAGE GeneralizedNewtypeDeriving #-}
 
 -- | Description: Data types used in the token server.
 module Anchor.Tokens.Server.Types where
 
+import           Control.Applicative
 import           Control.Concurrent.Async
 import           Data.ByteString            (ByteString)
 import           Data.Pool
 import           Data.Text                   (Text)
 import           Database.PostgreSQL.Simple
+import           Database.PostgreSQL.Simple.FromField
 import           Database.PostgreSQL.Simple.ToField
 import           Network.Wai.Handler.Warp   hiding (Connection)
 import           Pipes.Concurrent
+import           Servant.API
+import           Text.Blaze.Html5
 
 -- | Unique identifier for a user.
 newtype UserID = UserID
-    { unpackUserID :: ByteString }
-  deriving (Eq, Show, Ord)
+    { unpackUserID :: Text }
+  deriving (Eq, Show, Ord, FromText)
 
 instance ToField UserID where
     toField = toField . unpackUserID
+
+newtype TokenID = TokenID { unTokenID :: Text }
+    deriving (Eq, Show, Ord, ToValue, FromText)
+
+instance ToField TokenID where
+    toField = toField . unTokenID
+
+instance FromField TokenID where
+    fromField f bs = TokenID <$> fromField f bs
 
 -- | Page number for paginated user interfaces.
 --
 -- Pages are things that are counted, so 'Page' starts at 1.
 newtype Page = Page { unpackPage :: Int }
-  deriving (Eq, Ord, Show)
+  deriving (Eq, Ord, Show, FromText)
 
 -- | Configuration options for the server.
 data ServerOptions = ServerOptions
@@ -32,7 +46,7 @@
     , optStatsPort   :: Int
     , optServiceHost :: HostPreference
     , optServicePort :: Int
-    , optUIPageSize  :: Page
+    , optUIPageSize  :: Int
     }
   deriving (Eq, Show)
 
@@ -48,20 +62,8 @@
 -- | Describes events which should be tracked by the monitoring statistics
 -- system.
 data GrantEvent
-<<<<<<< HEAD
-    = CodeGranted
-    | ImplicitGranted
-    | OwnerCredentialsGranted
-    | ClientCredentialsGranted
-    | ExtensionGranted
-
-type TokenID = Int
-
-type UserID = Text
-=======
     = CodeGranted  -- ^ Issued token from code request
     | ImplicitGranted -- ^ Issued token from implicit request.
     | OwnerCredentialsGranted -- ^ Issued token from owner password request.
     | ClientCredentialsGranted -- ^ Issued token from client password request.
-    | ExtensionGranted -- ^ Issued token from extension grant request.
->>>>>>> d9224e0c
+    | ExtensionGranted -- ^ Issued token from extension grant request.