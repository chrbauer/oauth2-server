--- conflicted
+++ resolved
@@ -70,11 +70,7 @@
     storeReadCode (PSQLConnPool pool) request_code = do
         codes :: [RequestCode] <- withResource pool $ \conn -> do
             debugM logName $ "Attempting storeLoadCode"
-<<<<<<< HEAD
-            query conn "SELECT code, expires, user_id, client_id, redirect_url, scope, state FROM request_codes WHERE (code = ?)"
-=======
             query conn "SELECT code, authorized, expires, client_id, redirect_url, scope, state FROM request_codes WHERE (code = ?)"
->>>>>>> 5fb2f0c9
                        (Only request_code)
         return $ case codes of
             [] -> Nothing
@@ -112,29 +108,13 @@
     storeRevokeToken (PSQLConnPool pool) token_id = do
         withResource pool $ \conn -> do
             debugM logName $ "Revoking token with id " <> show token_id
-<<<<<<< HEAD
             rows <- execute conn "UPDATE tokens SET revoked = NOW() WHERE (token_id = ?) OR (token_parent = ?)" (token_id, token_id)
             case rows of
                 0 -> do
-                    debugM logName $ "Failed to revoke token " <> show token_id
-                    return False
-                x -> do
-                    debugM logName $ "Revoked multiple (" <> show x <> ") tokens with id " <> show token_id
-                    return True
-=======
-            rows <- execute conn "UPDATE tokens SET revoked = NOW() WHERE (token_id = ?)" (Only token_id)
-            case rows of
-                1 -> do
-                    debugM logName $ "Revoked token with id " <> show token_id
-                0 -> do
-                    let msg = "Failed to revoke token " <> show token_id 
+                    let msg = "Failed to revoke token " <> show token_id
                     errorM logName msg
                     fail msg
-                x -> do
-                    let msg = "The impossible happened: revoked multiple (" <> show x <> ") tokens " <> show token_id
-                    errorM logName msg
-                    fail msg
->>>>>>> 5fb2f0c9
+                x -> debugM logName $ "Revoked multiple (" <> show x <> ") tokens with id " <> show token_id
 
     storeListTokens (PSQLConnPool pool) maybe_uid (review pageSize -> size :: Integer) (review page -> p) =
         withResource pool $ \conn -> do
