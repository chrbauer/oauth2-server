--
-- Copyright © 2013-2015 Anchor Systems, Pty Ltd and Others
--
-- The code in this file, and the program it is a part of, is
-- made available to you by its authors as open source software:
-- you can redistribute it and/or modify it under the terms of
-- the 3-clause BSD licence.
--

{-# LANGUAGE DeriveDataTypeable         #-}
{-# LANGUAGE FlexibleInstances          #-}
{-# LANGUAGE GeneralizedNewtypeDeriving #-}
{-# LANGUAGE MultiParamTypeClasses      #-}
{-# LANGUAGE MultiWayIf                 #-}
{-# LANGUAGE OverloadedStrings          #-}
{-# LANGUAGE RecordWildCards            #-}
{-# LANGUAGE ScopedTypeVariables        #-}
{-# LANGUAGE TemplateHaskell            #-}
{-# LANGUAGE ViewPatterns               #-}

-- | Description: Data types for OAuth2 server.
module Network.OAuth2.Server.Types (
  AccessRequest(..),
  AccessResponse(..),
  addQueryParameters,
  OAuth2Error(..),
  AuthHeader(..),
  authDetails,
  bsToScope,
  ClientDetails(..),
  ClientID,
  clientID,
  ClientState,
  clientState,
  Code,
  code,
  compatibleScope,
  ErrorCode(..),
  errorCode,
  ErrorDescription,
  errorDescription,
  ResponseType(..),
  GrantEvent(..),
  grantResponse,
  HTTPAuthRealm(..),
  HTTPAuthChallenge(..),
  nqchar,
  nqschar,
  Page,
  page,
  Password,
  password,
  RequestCode(..),
  RedirectURI,
  redirectURI,
  Scope,
  scope,
  scopeToBs,
  ScopeToken,
  scopeToken,
  ServerOptions(..),
  ToHTTPHeaders(..),
  Token,
  token,
  TokenID(..),
  TokenDetails(..),
  TokenGrant(..),
  TokenType(..),
  tokenDetails,
  unicodecharnocrlf,
  UserID,
  userID,
  Username,
  username,
  vschar,
) where

import           Blaze.ByteString.Builder             (toByteString)
import           Control.Applicative                  (Applicative ((<*>), pure),
                                                       (<$>))
import           Control.Lens.Fold                    (preview, (^?))
import           Control.Lens.Operators               ((%~), (&), (^.))
import           Control.Lens.Prism                   (Prism', prism')
import           Control.Lens.Review                  (re, review)
import           Control.Monad                        (guard)
import           Crypto.Scrypt
import           Data.Aeson                           (FromJSON (..),
                                                       ToJSON (..),
                                                       Value (String), object,
                                                       withObject, withText,
                                                       (.:), (.:?), (.=))
import           Data.ByteString                      (ByteString)
import qualified Data.ByteString                      as B (all)
import           Data.Monoid                          ((<>))
import           Data.Text                            (Text)
import qualified Data.Text                            as T (unpack)
import qualified Data.Text.Encoding                   as T (decodeUtf8,
                                                            encodeUtf8)
import           Data.Time.Clock                      (UTCTime, diffUTCTime)
import           Data.Typeable                        (Typeable)
import qualified Data.Vector                          as V
import           Database.PostgreSQL.Simple
import           Database.PostgreSQL.Simple.FromField
import           Database.PostgreSQL.Simple.FromRow
import           Database.PostgreSQL.Simple.ToField
import           Database.PostgreSQL.Simple.ToRow
<<<<<<< HEAD
import           Database.PostgreSQL.Simple.TypeInfo.Macro
import qualified Database.PostgreSQL.Simple.TypeInfo.Static as TI
import           Network.HTTP.Types.Header                  as HTTP
import           Network.Wai.Handler.Warp                   hiding
                                                             (Connection)
import           Network.Wai.Middleware.Shibboleth
import           Pipes.Concurrent
import           Servant.API                                (FromFormUrlEncoded (..),
                                                             FromText (..),
                                                             MimeRender (..), MimeUnrender (..),
                                                             OctetStream, ToFormUrlEncoded (..),
                                                             ToText (..))
import           Text.Blaze.Html5                           (ToValue, toValue)
import           URI.ByteString                             (URI, parseURI,
                                                             queryPairsL,
                                                             serializeURI, strictURIParserOptions,
                                                             uriFragmentL,
                                                             uriQueryL)
=======
import           Network.Wai.Handler.Warp             hiding (Connection)
import           Servant.API                          (FromFormUrlEncoded (..),
                                                       FromText (..),
                                                       ToFormUrlEncoded (..),
                                                       ToText (..))
import           URI.ByteString                       (URI, parseURI,
                                                       queryPairsL,
                                                       serializeURI,
                                                       strictURIParserOptions,
                                                       uriFragmentL,
                                                       uriQueryL)

import           Network.OAuth2.Server.Types.Auth
import           Network.OAuth2.Server.Types.Common
import           Network.OAuth2.Server.Types.Error
import           Network.OAuth2.Server.Types.Scope
import           Network.OAuth2.Server.Types.Token
>>>>>>> 7a9dfd6b


-- | Page number for paginated user interfaces.
--
-- Pages are things that are counted, so 'Page' starts at 1.
newtype Page = Page { unpackPage :: Integer }
  deriving (Eq, Ord, Show, FromText, ToText)

-- | Prism for constructing a page, must be > 0
page :: Integral n => Prism' n Page
page = prism' (fromIntegral . unpackPage)
              (\(toInteger -> i) -> guard (i > 0) >> return (Page i))

-- | Configuration options for the server.
data ServerOptions = ServerOptions
    { optDBString    :: ByteString
    , optStatsHost   :: ByteString
    , optStatsPort   :: Int
    , optServiceHost :: HostPreference
    , optServicePort :: Int
    , optUIPageSize  :: Int
    , optVerifyRealm :: ByteString
    , optShibboleth  :: ShibConfig
    }

-- | Describes events which should be tracked by the monitoring statistics
-- system.
data GrantEvent
    = CodeGranted  -- ^ Issued token from code request
    | ImplicitGranted -- ^ Issued token from implicit request.
    | OwnerCredentialsGranted -- ^ Issued token from owner password request.
    | ClientCredentialsGranted -- ^ Issued token from client password request.
    | ExtensionGranted -- ^ Issued token from extension grant request.

data ClientDetails = ClientDetails
    { clientClientId     :: ClientID
    , clientSecret       :: EncryptedPass
    , clientConfidential :: Bool
    , clientRedirectURI  :: [RedirectURI]
    , clientName         :: Text
    , clientDescription  :: Text
    , clientAppUrl       :: URI
    }
  deriving (Eq, Show)

instance FromFormUrlEncoded Code where
    fromFormUrlEncoded xs = case lookup "code" xs of
        Nothing -> Left "Code is a required field."
        Just x -> case T.encodeUtf8 x ^? code of
            Nothing -> Left "Invalid Code Syntax"
            Just c -> Right c

-- | Response type requested by client when using the authorize endpoint.
--
-- http://tools.ietf.org/html/rfc6749#section-3.1.1
data ResponseType
    = ResponseTypeCode   -- ^ Client requests a code.
    | ResponseTypeToken  -- ^ Client requests a token.
    -- @TODO(thsutton): This should probably be Set Text.
    | ResponseTypeExtension Text -- ^ Client requests an extension type.
  deriving (Eq, Show)

instance FromText ResponseType where
    fromText "code"  = Just ResponseTypeCode
    fromText "token" = Just ResponseTypeToken
    -- @TODO(thsutton): This should probably be Set Text.
    fromText txt     = Just (ResponseTypeExtension txt)

newtype Code = Code { unCode :: ByteString }
    deriving (Eq, Typeable)

code :: Prism' ByteString Code
code =
    prism' unCode (\t -> guard (B.all vschar t) >> return (Code t))

instance Show Code where
    show = show . review code

instance Read Code where
    readsPrec n s = [ (x,rest) | (t,rest) <- readsPrec n s, Just x <- [t ^? code]]

instance ToJSON Code where
    toJSON c = String . T.decodeUtf8 $ c ^.re code

instance FromJSON Code where
    parseJSON = withText "Code" $ \t ->
        case T.encodeUtf8 t ^? code of
            Nothing -> fail $ T.unpack t <> " is not a valid Code."
            Just s -> return s

newtype ClientState = ClientState { unClientState :: ByteString }
    deriving (Eq, Typeable)

clientState :: Prism' ByteString ClientState
clientState =
    prism' unClientState (\t -> guard (B.all vschar t) >> return (ClientState t))

instance Show ClientState where
    show = show . review clientState

instance Read ClientState where
    readsPrec n s = [ (x,rest) | (t,rest) <- readsPrec n s, Just x <- [t ^? clientState]]

instance ToJSON ClientState where
    toJSON c = String . T.decodeUtf8 $ c ^.re clientState

instance FromJSON ClientState where
    parseJSON = withText "ClientState" $ \t ->
        case T.encodeUtf8 t ^? clientState of
            Nothing -> fail $ T.unpack t <> " is not a valid ClientState."
            Just s -> return s

instance FromText ClientState where
    fromText t = T.encodeUtf8 t ^? clientState

-- | Details of an authorization request.
--
--   These details are retained in the database while the user reviews them. If
--   approved, they will be used when issuing a token.
data RequestCode = RequestCode
    { requestCodeCode        :: Code
    , requestCodeAuthorized  :: Bool
    , requestCodeExpires     :: UTCTime
    , requestCodeClientID    :: ClientID
    , requestCodeRedirectURI :: RedirectURI
    , requestCodeScope       :: Maybe Scope
    , requestCodeState       :: Maybe ClientState
    }
  deriving (Typeable, Show, Eq)

-- | A request to the token endpoint.
--
-- Each constructor represents a different type of supported request. Not all
-- request types represented by 'GrantType' are supported, so some expected
-- 'AccessRequest' constructors are not implemented.
data AccessRequest
    -- | grant_type=authorization_code
    --   http://tools.ietf.org/html/rfc6749#section-4.1.3
    = RequestAuthorizationCode
        { requestCode        :: Code
        , requestRedirectURI :: Maybe RedirectURI
        , requestClientID    :: Maybe ClientID
        }
    -- | grant_type=password
    --   http://tools.ietf.org/html/rfc6749#section-4.3.2
    | RequestPassword
        { requestUsername :: Username
        , requestPassword :: Password
        , requestScope    :: Maybe Scope
        }
    -- | grant_type=client_credentials
    --   http://tools.ietf.org/html/rfc6749#section-4.4.2
    | RequestClientCredentials
        { requestScope :: Maybe Scope
        }
    -- | grant_type=refresh_token
    --   http://tools.ietf.org/html/rfc6749#section-6
    | RequestRefreshToken
        { requestRefreshToken :: Token
        , requestScope        :: Maybe Scope
        }
    deriving (Eq, Typeable)

-- | Decode an 'AccessRequest' from a client.
--
-- If the request can't be decoded (because it uses a grant type we don't
-- support, or is otherwise invalid) then return an 'OAuth2Error' describing
-- the problem instead.
instance FromFormUrlEncoded (Either OAuth2Error AccessRequest) where
    fromFormUrlEncoded xs = return $ do
        grant_type <- lookupEither "grant_type" xs
        case grant_type of
            "authorization_code" -> do
                c <- lookupEither "code" xs
                requestCode <- case T.encodeUtf8 c ^? code of
                    Nothing -> Left $ OAuth2Error InvalidRequest
                                                  (preview errorDescription $ "invalid code " <> T.encodeUtf8 c)
                                                  Nothing
                    Just x -> Right x
                requestRedirectURI <- case lookup "redirect_uri" xs of
                    Nothing -> return Nothing
                    Just r -> case fromText r of
                        Nothing -> Left $ OAuth2Error InvalidRequest
                                                      (preview errorDescription $ "Error decoding redirect_uri: " <> T.encodeUtf8 r)
                                                      Nothing
                        Just x -> return $ Just x
                requestClientID <- case lookup "client_id" xs of
                    Nothing -> return Nothing
                    Just cid -> case T.encodeUtf8 cid ^? clientID of
                        Nothing -> Left $ OAuth2Error InvalidRequest
                                                      (preview errorDescription $ "invalid client_id " <> T.encodeUtf8 cid)
                                                      Nothing
                        Just x -> return $ Just x
                return $ RequestAuthorizationCode{..}
            "password" -> do
                u <- lookupEither "username" xs
                requestUsername <- case u ^? username of
                    Nothing -> Left $ OAuth2Error InvalidRequest
                                                      (preview errorDescription $ "invalid username " <> T.encodeUtf8 u)
                                                      Nothing
                    Just x -> return $ x
                p <- lookupEither "password" xs
                requestPassword <- case p ^? password of
                    Nothing -> Left $ OAuth2Error InvalidRequest
                                                      (preview errorDescription $ "invalid password")
                                                      Nothing
                    Just x -> return $ x
                requestScope <- case lookup "scope" xs of
                    Nothing -> return Nothing
                    Just x -> case bsToScope $ T.encodeUtf8 x of
                        Nothing -> Left $ OAuth2Error InvalidRequest
                                                      (preview errorDescription $ "invalid scope " <> T.encodeUtf8 x)
                                                      Nothing
                        Just x' -> return $ Just x'
                return $ RequestPassword{..}
            "client_credentials" -> do
                requestScope <- case lookup "scope" xs of
                    Nothing -> return Nothing
                    Just x -> case bsToScope $ T.encodeUtf8 x of
                        Nothing -> Left $ OAuth2Error InvalidRequest
                                                      (preview errorDescription $ "invalid scope " <> T.encodeUtf8 x)
                                                      Nothing
                        Just x' -> return $ Just x'
                return $ RequestClientCredentials{..}
            "refresh_token" -> do
                refresh_token <- lookupEither "refresh_token" xs
                requestRefreshToken <-
                    case T.encodeUtf8 refresh_token ^? token of
                        Nothing -> Left $ OAuth2Error InvalidRequest
                                                      (preview errorDescription $ "invalid refresh_token " <> T.encodeUtf8 refresh_token)
                                                      Nothing
                        Just x  -> return x
                requestScope <- case lookup "scope" xs of
                    Nothing -> return Nothing
                    Just x -> case bsToScope $ T.encodeUtf8 x of
                        Nothing -> Left $ OAuth2Error InvalidRequest
                                                      (preview errorDescription $ "invalid scope " <> T.encodeUtf8 x)
                                                      Nothing
                        Just x' -> return $ Just x'
                return $ RequestRefreshToken{..}
            x -> Left $ OAuth2Error InvalidRequest
                                    (preview errorDescription $ "unsupported grant_type " <> T.encodeUtf8 x)
                                    Nothing

lookupEither :: Text -> [(Text,b)] -> Either OAuth2Error b
lookupEither v vs = case lookup v vs of
    Nothing -> Left $ OAuth2Error InvalidRequest
                                  (preview errorDescription $ "missing required key " <> T.encodeUtf8 v)
                                  Nothing
    Just x -> Right x


instance FromFormUrlEncoded AccessRequest where
    fromFormUrlEncoded xs = either Left (either (Left . show) Right) $
        (fromFormUrlEncoded xs :: Either String (Either OAuth2Error AccessRequest))

instance ToFormUrlEncoded AccessRequest where
    toFormUrlEncoded RequestAuthorizationCode{..} =
        [ ("grant_type", "authorization_code")
        , ("code", T.decodeUtf8 $ requestCode ^.re code)
        ] <>
        [ ("redirect_uri", toText r)
          | Just r <- return requestRedirectURI ] <>
        [ ("client_id", T.decodeUtf8 $ c ^.re clientID)
          | Just c <- return requestClientID ]
    toFormUrlEncoded RequestPassword{..} =
        [ ("grant_type", "password")
        , ("username", requestUsername ^.re username)
        , ("password", requestPassword ^.re password)
        ] <> [ ("scope", T.decodeUtf8 $ scopeToBs s)
             | Just s <- return requestScope ]
    toFormUrlEncoded RequestClientCredentials{..} =
        [("grant_type", "client_credentials")
        ] <> [ ("scope", T.decodeUtf8 $ scopeToBs s)
             | Just s <- return requestScope ]
    toFormUrlEncoded RequestRefreshToken{..} =
        [ ("grant_type", "refresh_token")
        , ("refresh_token", T.decodeUtf8 $ requestRefreshToken ^.re token)
        ] <> [ ("scope", T.decodeUtf8 $ scopeToBs s)
             | Just s <- return requestScope ]

-- | A response containing an OAuth2 access token grant.
data AccessResponse = AccessResponse
    { tokenType      :: TokenType
    , accessToken    :: Token
    , refreshToken   :: Maybe Token
    , tokenExpiresIn :: Int
    , tokenUsername  :: Maybe Username
    , tokenClientID  :: Maybe ClientID
    , tokenScope     :: Scope
    }
  deriving (Eq, Show, Typeable)

-- | A token grant.
--
data TokenGrant = TokenGrant
    { grantTokenType :: TokenType
    , grantExpires   :: UTCTime
    , grantUsername  :: Maybe Username
    , grantClientID  :: Maybe ClientID
    , grantScope     :: Scope
    }
  deriving (Eq, Show, Typeable)

-- | Token details.
--   This is recorded in the OAuth2 server and used to verify tokens in the
--   future.
--
data TokenDetails = TokenDetails
    { tokenDetailsTokenType :: TokenType
    , tokenDetailsToken     :: Token
    , tokenDetailsExpires   :: UTCTime
    , tokenDetailsUsername  :: Maybe Username
    , tokenDetailsClientID  :: Maybe ClientID
    , tokenDetailsScope     :: Scope
    }
  deriving (Eq, Show, Typeable)

tokenDetails :: Token -> TokenGrant -> TokenDetails
tokenDetails tok TokenGrant{..}
  = TokenDetails
  { tokenDetailsTokenType = grantTokenType
  , tokenDetailsToken     = tok
  , tokenDetailsExpires   = grantExpires
  , tokenDetailsUsername  = grantUsername
  , tokenDetailsClientID  = grantClientID
  , tokenDetailsScope     = grantScope
  }

-- | Convert a 'TokenGrant' into an 'AccessResponse'.
grantResponse
    :: UTCTime      -- ^ Current Time
    -> TokenDetails -- ^ Token details.
    -> Maybe Token  -- ^ Associated refresh token.
    -> AccessResponse
grantResponse t TokenDetails{..} refresh =
    let expires_in = truncate $ diffUTCTime tokenDetailsExpires t
    in AccessResponse
        { tokenType      = tokenDetailsTokenType
        , accessToken    = tokenDetailsToken
        , refreshToken   = refresh
        , tokenExpiresIn = expires_in
        , tokenUsername  = tokenDetailsUsername
        , tokenClientID  = tokenDetailsClientID
        , tokenScope     = tokenDetailsScope
        }

instance ToJSON AccessResponse where
    toJSON AccessResponse{..} =
        let tok = [ "access_token" .= accessToken
                  , "token_type" .= tokenType
                  , "expires_in" .= tokenExpiresIn
                  , "scope" .= tokenScope
                  ]
            ref = maybe [] (\t -> ["refresh_token" .= T.decodeUtf8 (unToken t)]) refreshToken
            uname = maybe [] (\s -> ["username" .= toJSON s]) tokenUsername
            client = maybe [] (\s -> ["client_id" .= toJSON s]) tokenClientID
        in object . concat $ [tok, ref, uname, client]

instance FromJSON AccessResponse where
    parseJSON = withObject "AccessResponse" $ \o -> AccessResponse
        <$> o .: "token_type"
        <*> o .: "access_token"
        <*> o .:? "refresh_token"
        <*> o .: "expires_in"
        <*> o .:? "username"
        <*> o .:? "client_id"
        <*> o .: "scope"

-- | Redirect URIs as used in the OAuth2 RFC.
--
-- @TODO(thsutton): The RFC requires that they be absolute and also not include
-- fragments, we should probably enforce that.
newtype RedirectURI = RedirectURI { unRedirectURI :: URI }
  deriving (Eq, Show, Typeable)

addQueryParameters :: RedirectURI -> [(ByteString, ByteString)] -> RedirectURI
addQueryParameters (RedirectURI uri) params = RedirectURI $ uri & uriQueryL . queryPairsL %~ (<> params)

redirectURI :: Prism' ByteString RedirectURI
redirectURI = prism' fromRedirect toRedirect
  where
    fromRedirect :: RedirectURI -> ByteString
    fromRedirect = toByteString . serializeURI . unRedirectURI

    toRedirect :: ByteString -> Maybe RedirectURI
    toRedirect bs = case parseURI strictURIParserOptions bs of
        Left _ -> Nothing
        Right uri -> case uri ^. uriFragmentL of
            Just _ -> Nothing
            Nothing -> Just $ RedirectURI uri

instance FromText RedirectURI where
    fromText = preview redirectURI . T.encodeUtf8

instance ToText RedirectURI where
    toText = T.decodeUtf8 . review redirectURI


-- * Database Instances

-- $ Here we implement support for, e.g., sorting oauth2-server types in
-- PostgreSQL databases.
--


instance ToRow TokenGrant where
    toRow (TokenGrant ty ex uid cid sc) = toRow
        ( ty
        , ex
        , uid
        , cid
        , sc
        )

instance FromRow TokenDetails where
    fromRow = TokenDetails <$> field
                           <*> field
                           <*> field
                           <*> field
                           <*> field
                           <*> field

instance FromField RedirectURI where
    fromField f bs = do
        x <- fromField f bs
        case x ^? redirectURI of
            Nothing -> returnError ConversionFailed f $ "Prism failed to conver URI: " <> show x
            Just uris -> return uris

instance ToField RedirectURI where
    toField = toField . review redirectURI

fromFieldURI :: FieldParser URI
fromFieldURI f bs = do
    x <- fromField f bs
    case parseURI strictURIParserOptions x of
        Left e -> returnError ConversionFailed f (show e)
        Right uri -> return uri

instance FromRow ClientDetails where
    fromRow = ClientDetails <$> field
                            <*> (EncryptedPass <$> field)
                            <*> field
                            <*> (V.toList <$> field)
                            <*> field
                            <*> field
                            <*> fieldWith fromFieldURI

instance FromField ClientState where
    fromField f bs = do
        s <- fromField f bs
        case preview clientState s of
            Nothing -> returnError ConversionFailed f "Unable to parse ClientState"
            Just state -> return state

instance ToField ClientState where
    toField x = toField $ x ^.re clientState

instance FromField Code where
    fromField f bs = do
        x <- fromField f bs
        case x ^? code of
            Just c  -> pure c
            Nothing -> returnError ConversionFailed f $
                           "Failed to convert with code: " <> show x

instance ToField Code where
    toField x = toField $ x ^.re code

instance FromRow RequestCode where
    fromRow = RequestCode <$> field
                          <*> field
                          <*> field
                          <*> field
                          <*> field
                          <*> field
                          <*> field<|MERGE_RESOLUTION|>--- conflicted
+++ resolved
@@ -104,26 +104,6 @@
 import           Database.PostgreSQL.Simple.FromRow
 import           Database.PostgreSQL.Simple.ToField
 import           Database.PostgreSQL.Simple.ToRow
-<<<<<<< HEAD
-import           Database.PostgreSQL.Simple.TypeInfo.Macro
-import qualified Database.PostgreSQL.Simple.TypeInfo.Static as TI
-import           Network.HTTP.Types.Header                  as HTTP
-import           Network.Wai.Handler.Warp                   hiding
-                                                             (Connection)
-import           Network.Wai.Middleware.Shibboleth
-import           Pipes.Concurrent
-import           Servant.API                                (FromFormUrlEncoded (..),
-                                                             FromText (..),
-                                                             MimeRender (..), MimeUnrender (..),
-                                                             OctetStream, ToFormUrlEncoded (..),
-                                                             ToText (..))
-import           Text.Blaze.Html5                           (ToValue, toValue)
-import           URI.ByteString                             (URI, parseURI,
-                                                             queryPairsL,
-                                                             serializeURI, strictURIParserOptions,
-                                                             uriFragmentL,
-                                                             uriQueryL)
-=======
 import           Network.Wai.Handler.Warp             hiding (Connection)
 import           Servant.API                          (FromFormUrlEncoded (..),
                                                        FromText (..),
@@ -141,8 +121,7 @@
 import           Network.OAuth2.Server.Types.Error
 import           Network.OAuth2.Server.Types.Scope
 import           Network.OAuth2.Server.Types.Token
->>>>>>> 7a9dfd6b
-
+import           Network.Wai.Middleware.Shibboleth
 
 -- | Page number for paginated user interfaces.
 --
