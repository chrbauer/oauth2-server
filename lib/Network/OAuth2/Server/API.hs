--- conflicted
+++ resolved
@@ -411,13 +411,8 @@
 postVerifyEndpointR
     :: Handler Value
 postVerifyEndpointR = do
-<<<<<<< HEAD
     OAuth2Server{serverTokenStore=ref} <- ask
-    auth_header <- (fromText . T.decodeUtf8 =<<) <$> lookupHeader "Authorization"
-=======
-    (OAuth2Server ref _ _) <- ask
     auth_header <- (fromPathPiece . T.decodeUtf8 =<<) <$> lookupHeader "Authorization"
->>>>>>> 57e4f2aa
     auth <- maybe (invalidArgs ["AuthHeader missing"]) return auth_header
     tok <- rawRequestBody $$ fold mappend mempty
     token' <- case tok ^? token of
