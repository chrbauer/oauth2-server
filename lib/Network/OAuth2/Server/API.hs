--- conflicted
+++ resolved
@@ -476,7 +476,6 @@
             -- http://tools.ietf.org/html/rfc6749#section-6
             RequestRefreshToken tok request_scope ->
                 checkRefreshToken client_id' tok request_scope
-<<<<<<< HEAD
   where
     --
     -- Verify client, scope and request code.
@@ -538,99 +537,15 @@
     -- Verify scope and request token.
     --
     checkRefreshToken :: ClientID -> Token -> Maybe Scope -> m (Maybe ClientID, Scope)
-    checkRefreshToken _ _ Nothing = throwError $ OAuth2Error InvalidRequest
-                                                             (preview errorDescription "No scope supplied.")
-                                                             Nothing
-    checkRefreshToken client_id tok (Just request_scope) = do
-        details <- liftIO $ storeLoadToken ref tok
-        case details of
-            Nothing -> do
-                liftIO . debugM logName $ "Got passed invalid token " <> show tok
-                throwError $ OAuth2Error InvalidRequest
-                             (preview errorDescription "Invalid token")
-                              Nothing
-            Just details' -> do
-                unless (compatibleScope request_scope (tokenDetailsScope details')) $ do
-                    liftIO . debugM logName $
-                        "Incompatible scopes " <>
-                        show request_scope <>
-                        " and " <>
-                        show (tokenDetailsScope details') <>
-                        ", refusing to verify"
-                    throwError $ OAuth2Error InvalidScope
-                                             (preview errorDescription "Invalid scope")
-                                             Nothing
-                return (Just client_id, request_scope)
-=======
-      where
-        --
-        -- Verify client, scope and request code.
-        --
-        checkClientAuthCode _ _ Nothing _ = throwIO $ OAuth2Error InvalidRequest
-                                                                  (preview errorDescription "No redirect URI supplied.")
-                                                                  Nothing
-        checkClientAuthCode _ _ _ Nothing = throwIO $ OAuth2Error InvalidRequest
-                                                                  (preview errorDescription "No client ID supplied.")
-                                                                  Nothing
-        checkClientAuthCode client_id request_code (Just uri) (Just purported_client) = do
-             do
-                    when (client_id /= purported_client) $ throwIO $
-                        OAuth2Error UnauthorizedClient
-                                    (preview errorDescription "Invalid client credentials")
-                                    Nothing
-                    codes <- storeLoadCode ref request_code
-                    case codes of
-                        Nothing -> throwIO $ OAuth2Error InvalidGrant
-                                                         (preview errorDescription "Request code not found")
-                                                         Nothing
-                        Just rc -> do
-                             -- Fail if redirect_uri doesn't match what's in the database.
-                             when (uri /= (requestCodeRedirectURI rc)) $ do
-                                 debugM logName $    "Redirect URI mismatch verifying access token request: requested"
-                                                           <> show uri
-                                                           <> " but got "
-                                                           <> show (requestCodeRedirectURI rc)
-                                 throwIO $ OAuth2Error InvalidRequest
-                                                       (preview errorDescription "Invalid redirect URI")
-                                                       Nothing
-                             case requestCodeScope rc of
-                                 Nothing -> do
-                                     debugM logName $ "No scope found for code " <> show request_code
-                                     throwIO $ OAuth2Error InvalidScope
-                                                           (preview errorDescription "No scope found")
-                                                           Nothing
-                                 Just code_scope -> return (Just client_id, code_scope)
-
-        --
-        -- Check nothing and fail; we don't support password grants.
-        --
-
-        checkPassword _ _ _ _ = throwIO $ OAuth2Error UnsupportedGrantType
-                                                      (preview errorDescription "password grants not supported")
-                                                      Nothing
-
-        --
-        -- Client has been verified and there's nothing to verify for the
-        -- scope, so this will always succeed unless we get no scope at all.
-        --
-
-        checkClientCredentials _ Nothing = throwIO $ OAuth2Error InvalidRequest
-                                                                   (preview errorDescription "No scope supplied.")
-                                                                   Nothing
-        checkClientCredentials client_id (Just request_scope) = return (Just client_id, request_scope)
-
-        --
-        -- Verify scope and request token.
-        --
-        checkRefreshToken client_id tok scope' = do
-            details <- storeLoadToken ref tok
+    checkRefreshToken client_id tok scope' = do
+            details <- liftIO $ storeLoadToken ref tok
             case (details, scope') of
                 -- The old token is dead.
                 (Nothing, _) -> do
-                    debugM logName $ "Got passed invalid token " <> show tok
-                    throwIO $ OAuth2Error InvalidRequest
-                                          (preview errorDescription "Invalid token")
-                                          Nothing
+                    liftIO $ debugM logName $ "Got passed invalid token " <> show tok
+                    throwError $ OAuth2Error InvalidRequest
+                                             (preview errorDescription "Invalid token")
+                                             Nothing
                 (Just details', Nothing) -> do
                     -- Check the ClientIDs match.
                     -- @TODO(thsutton): Remove duplication with below.
@@ -639,9 +554,9 @@
                             <> "different ClientID: " <> show client_id <> " =/= "
                             <> show (tokenDetailsClientID details') <> " for "
                             <> show tok
-                        throwIO $ OAuth2Error InvalidClient
-                                              (preview errorDescription "Mismatching clientID")
-                                              Nothing
+                        throwError $ OAuth2Error InvalidClient
+                                                 (preview errorDescription "Mismatching clientID")
+                                                 Nothing
                     return (Just client_id, tokenDetailsScope details')
                 (Just details', Just request_scope) -> do
                     -- Check the ClientIDs match.
@@ -651,21 +566,20 @@
                             <> "different ClientID: " <> show client_id <> " =/= "
                             <> show (tokenDetailsClientID details') <> " for "
                             <> show tok
-                        throwIO $ OAuth2Error InvalidClient
-                                              (preview errorDescription "Mismatching clientID")
-                                              Nothing
+                        throwError $ OAuth2Error InvalidClient
+                                                 (preview errorDescription "Mismatching clientID")
+                                                 Nothing
                     -- Check scope compatible.
                     -- @TODO(thsutton): The concern with scopes should probably
                     -- be completely removed here.
                     unless (compatibleScope request_scope (tokenDetailsScope details')) $ do
-                        debugM logName $ "Refresh requested with incompatible " <>
+                        liftIO . debugM logName $ "Refresh requested with incompatible " <>
                             "scopes: " <> show request_scope <> " vs " <>
                             show (tokenDetailsScope details')
-                        throwIO $ OAuth2Error InvalidScope
-                                              (preview errorDescription "Incompatible scope")
-                                              Nothing
+                        throwError $ OAuth2Error InvalidScope
+                                                 (preview errorDescription "Incompatible scope")
+                                                 Nothing
                     return (Just client_id, request_scope)
->>>>>>> 5b6543aa
 
 -- | Given an AuthHeader sent by a client, verify that it authenticates.
 --   If it does, return the authenticated ClientID; otherwise, Nothing.
