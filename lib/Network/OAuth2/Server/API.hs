--- conflicted
+++ resolved
@@ -1,4 +1,3 @@
-<<<<<<< HEAD
 --
 -- Copyright © 2013-2015 Anchor Systems, Pty Ltd and Others
 --
@@ -15,16 +14,11 @@
 {-# LANGUAGE RecordWildCards     #-}
 {-# LANGUAGE ScopedTypeVariables #-}
 {-# LANGUAGE TypeFamilies        #-}
-=======
-{-# LANGUAGE ConstraintKinds     #-}
->>>>>>> afe03060
 {-# LANGUAGE DataKinds           #-}
 {-# LANGUAGE FlexibleContexts    #-}
-{-# LANGUAGE FlexibleInstances   #-}
 {-# LANGUAGE OverloadedStrings   #-}
+{-# LANGUAGE ScopedTypeVariables #-}
 {-# LANGUAGE RankNTypes          #-}
-{-# LANGUAGE RecordWildCards     #-}
-{-# LANGUAGE ScopedTypeVariables #-}
 {-# LANGUAGE TypeFamilies        #-}
 {-# LANGUAGE TypeOperators       #-}
 
@@ -79,13 +73,10 @@
                                                       QueryParam, ReqBody)
 import           Servant.HTML.Blaze
 import           Servant.Server                      (ServantErr (errBody, errHeaders),
-<<<<<<< HEAD
                                                       Server, err302, err400,
-                                                      err401, err403, err404)
-=======
-                                                      Server, err302, err400, err401, err500, err404, err403)
+                                                      err401, err403, err404,
+                                                      err500)
 import           Servant.Utils.Links
->>>>>>> afe03060
 import           System.Log.Logger
 import           Text.Blaze.Html5                    (Html)
 
@@ -111,16 +102,13 @@
 instance ToByteString NoCache where
     builder _ = "no-cache"
 
-<<<<<<< HEAD
--- | Request a token, basically AccessRequest -> AccessResponse with noise.
-=======
 -- | Temporary instance to create links with headers pending
 --   servant 0.4.3/0.5
 instance HasLink sub => HasLink (Header sym a :> sub) where
     type MkLink (Header sym a :> sub) = MkLink sub
     toLink _ = toLink (Proxy :: Proxy sub)
 
->>>>>>> afe03060
+-- | Request a token, basically AccessRequest -> AccessResponse with noise.
 type TokenEndpoint
     = "token"
     :> Header "Authorization" AuthHeader
@@ -199,13 +187,7 @@
 type OAuthUserHeader = "Identity-OAuthUser"
 type OAuthUserScopeHeader = "Identity-OAuthUserScopes"
 
-<<<<<<< HEAD
--- | The user may want to delete a token, or create a new one with a given
--- scope.
-data TokenRequest = DeleteRequest
-=======
 data TokenRequest = DeleteRequest TokenID
->>>>>>> afe03060
                   | CreateRequest Scope
 
 -- Decode something like: method=delete/create;scope=thing.
