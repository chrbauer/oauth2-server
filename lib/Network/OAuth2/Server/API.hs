<<<<<<< HEAD
--
-- Copyright © 2013-2015 Anchor Systems, Pty Ltd and Others
--
-- The code in this file, and the program it is a part of, is
-- made available to you by its authors as open source software:
-- you can redistribute it and/or modify it under the terms of
-- the 3-clause BSD licence.
--

{-# LANGUAGE DataKinds           #-}
{-# LANGUAGE FlexibleContexts    #-}
{-# LANGUAGE OverloadedStrings   #-}
{-# LANGUAGE RankNTypes          #-}
{-# LANGUAGE RecordWildCards     #-}
{-# LANGUAGE ScopedTypeVariables #-}
{-# LANGUAGE TypeFamilies        #-}
=======
{-# LANGUAGE DataKinds           #-}
{-# LANGUAGE FlexibleContexts    #-}
{-# LANGUAGE OverloadedStrings   #-}
{-# LANGUAGE ScopedTypeVariables #-}
{-# LANGUAGE RankNTypes          #-}
{-# LANGUAGE TypeFamilies        #-}
{-# LANGUAGE RecordWildCards     #-}
>>>>>>> 83a93fce
{-# LANGUAGE TypeOperators       #-}

-- | Anchor specific OAuth2 implementation.
--
-- This implementation assumes the use of Shibboleth, which doesn't actually
-- mean anything all that specific. This just means that we expect a particular
-- header that says who the user is.
--
-- The intention is to seperate all OAuth2 specific logic from our particular
-- way of handling AAA.
module Network.OAuth2.Server.API (
    module X,
    server,
    anchorOAuth2API,
    processTokenRequest,
    tokenEndpoint,
    TokenEndpoint,
) where

import           Control.Lens
import           Control.Monad
import           Control.Monad.Error.Class           (MonadError (throwError))
import           Control.Monad.IO.Class              (MonadIO (liftIO))
import           Control.Monad.Trans.Control
import           Control.Monad.Trans.Except          (ExceptT, runExceptT)
import           Crypto.Scrypt
import           Data.Aeson                          (encode)
import           Data.ByteString.Conversion          (ToByteString (..))
import           Data.Either
import           Data.Maybe
import           Data.Monoid
import           Data.Pool
import           Data.Proxy
import qualified Data.Set                            as S
import qualified Data.Text                           as T
import qualified Data.Text.Encoding                  as T
import           Data.Time.Clock                     (UTCTime, addUTCTime,
                                                      getCurrentTime)
import           Database.PostgreSQL.Simple
import           Network.HTTP.Types                  hiding (Header)
import           Network.OAuth2.Server.Configuration as X
import           Network.OAuth2.Server.Types         as X
import           Servant.API                         ((:<|>) (..), (:>),
                                                      AddHeader (addHeader),
                                                      Capture, FormUrlEncoded,
                                                      FromFormUrlEncoded (..),
                                                      FromText (..), Get,
                                                      Header, Headers, JSON,
                                                      OctetStream, Post,
                                                      QueryParam, ReqBody)
import           Servant.HTML.Blaze
import           Servant.Server                      (ServantErr (errBody, errHeaders),
                                                      Server, err302, err400,
                                                      err401, err403, err404)
import           System.Log.Logger
import           Text.Blaze.Html5                    (Html)

import           Network.OAuth2.Server.Store         hiding (logName)
import           Network.OAuth2.Server.UI

logName :: String
logName = "Anchor.Tokens.Server.API"


-- TODO: Move this into some servant common package

-- | http://www.w3.org/Protocols/rfc2616/rfc2616-sec14.html#sec14.9.2
--
-- The purpose of the no-store directive is to prevent the inadvertent release
-- or retention of sensitive information (for example, on backup tapes).
data NoStore = NoStore
instance ToByteString NoStore where
    builder _ = "no-store"

-- | Same as Cache-Control: no-cache, we use Pragma for compatibilty.
data NoCache = NoCache
instance ToByteString NoCache where
    builder _ = "no-cache"

-- | Request a token, basically AccessRequest -> AccessResponse with noise.
type TokenEndpoint
    = "token"
    :> Header "Authorization" AuthHeader
    :> ReqBody '[FormUrlEncoded] (Either OAuth2Error AccessRequest)
                                 -- ^ The Either here is a weird hack to be
                                 -- able to handle parse failures explicitly.
    :> Post '[JSON] (Headers '[Header "Cache-Control" NoStore, Header "Pragma" NoCache] AccessResponse)

-- | Encode an 'OAuth2Error' and throw it to servant.
--
-- TODO: Fix the name/behaviour. Terrible name for something that 400s.
throwOAuth2Error :: MonadError ServantErr m => OAuth2Error -> m a
throwOAuth2Error e =
    throwError err400 { errBody = encode e
                      , errHeaders = [("Content-Type", "application/json")]
                      }

-- | Handler for 'TokenEndpoint', basically a wrapper for 'processTokenRequest'
tokenEndpoint :: Pool Connection -> Server TokenEndpoint
tokenEndpoint _ _ (Left e) = throwOAuth2Error e
tokenEndpoint conf auth (Right req) = do
    t <- liftIO getCurrentTime
    res <- liftIO . runExceptT $ processTokenRequest conf t auth req
    case res of
        Left e -> throwOAuth2Error e
        Right response -> do
            return $ addHeader NoStore $ addHeader NoCache $ response

-- Check that the request is valid, if it is, provide an 'AccessResponse',
-- otherwise we return an 'OAuth2Error'.
--
-- Any IO exception that are thrown are probably catastrophic and unaccounted
-- for, and should not be caught.
processTokenRequest
    :: TokenStore ref
    => ref                                        -- ^ PG pool, ioref, etc.
    -> UTCTime                                    -- ^ Time of request
    -> Maybe AuthHeader                           -- ^ Who wants the token?
    -> AccessRequest                              -- ^ What do they want?
    -> ExceptT OAuth2Error IO AccessResponse
processTokenRequest _ _ Nothing _ = do
    liftIO . debugM logName $ "Checking credentials but none provided."
    throwError $ OAuth2Error InvalidRequest
                             (preview errorDescription "No credentials provided")
                             Nothing
processTokenRequest ref t (Just client_auth) req = do
    -- TODO: Handle OAuth2Errors and not just liftIO here
    (client_id, modified_scope) <- checkCredentials ref client_auth req
    user <- case req of
        RequestAuthorizationCode{} -> return Nothing
        RequestPassword{..} -> return $ Just requestUsername
        RequestClientCredentials{} -> return Nothing
        RequestRefreshToken{..} -> do
                -- Decode previous token so we can copy details across.
                --
                -- TODO: Handle OAuth2Errors and not just liftIO here
                previous <- liftIO $ storeLoadToken ref requestRefreshToken
                return $ tokenDetailsUsername =<< previous
    let expires = addUTCTime 1800 t
        access_grant = TokenGrant
            { grantTokenType = Bearer
            , grantExpires = expires
            , grantUsername = user
            , grantClientID = client_id
            , grantScope = modified_scope
            }
        -- Create a refresh token with these details.
        refresh_expires = addUTCTime (3600 * 24 * 7) t
        refresh_grant = access_grant
            { grantTokenType = Refresh
            , grantExpires = refresh_expires
            }

    -- TODO: Handle OAuth2Errors and not just liftIO here
    access_details <- liftIO $ storeSaveToken ref access_grant
    refresh_details <- liftIO $ storeSaveToken ref refresh_grant
    return $ grantResponse t access_details (Just $ tokenDetailsToken refresh_details)

-- | Headers for Shibboleth, this tells us who the user is and what they're
-- allowed to do.
type OAuthUserHeader = "Identity-OAuthUser"
type OAuthUserScopeHeader = "Identity-OAuthUserScopes"

-- | The user may want to delete a token, or create a new one with a given
-- scope.
data TokenRequest = DeleteRequest
                  | CreateRequest Scope

-- Decode something like: method=delete/create;scope=thing.
instance FromFormUrlEncoded TokenRequest where
    fromFormUrlEncoded o = case lookup "method" o of
        Nothing -> Left "method field missing"
        Just "delete" -> Right DeleteRequest
        Just "create" -> do
            let processScope x = case (T.encodeUtf8 x) ^? scopeToken of
                    Nothing -> Left $ T.unpack x
                    Just ts -> Right ts
            let scopes = map (processScope . snd) $ filter (\x -> fst x == "scope") o
            case lefts scopes of
                [] -> case S.fromList (rights scopes) ^? scope of
                    Nothing -> Left "empty scope is invalid"
                    Just s  -> Right $ CreateRequest s
                es -> Left $ "invalid scopes: " <> show es
        Just x        -> Left . T.unpack $ "Invalid method field value, got: " <> x

<<<<<<< HEAD
-- | The response_type param: REQUIRED.  Value MUST be set to "code".
data ResponseTypeCode = ResponseTypeCode
instance FromText ResponseTypeCode where
    fromText "code" = Just ResponseTypeCode
    fromText _ = Nothing
=======
>>>>>>> 83a93fce

-- | OAuth2 Authorization Endpoint
--
-- Allows authenticated users to review and authorize a code token grant
-- request.
--
-- http://tools.ietf.org/html/rfc6749#section-3.1
type AuthorizeEndpoint
    = "authorize"
    :> Header OAuthUserHeader UserID
    :> Header OAuthUserScopeHeader Scope
    :> QueryParam "response_type" ResponseTypeCode
    :> QueryParam "client_id" ClientID
    :> QueryParam "redirect_uri" RedirectURI
    :> QueryParam "scope" Scope
    :> QueryParam "state" ClientState
    :> Get '[HTML] Html

-- | OAuth2 Authorization Endpoint
--
-- Allows authenticated users to review and authorize a code token grant
-- request.
--
-- http://tools.ietf.org/html/rfc6749#section-3.1
type AuthorizePost
    = "authorize"
    :> Header OAuthUserHeader UserID
    :> Header OAuthUserScopeHeader Scope
    :> ReqBody '[FormUrlEncoded] Code
    :> Post '[HTML] ()

-- | Facilitates services checking tokens.
--
-- This endpoint allows an authorized client to verify that a token is valid
-- and retrieve information about the principal and token scope.
type VerifyEndpoint
    = "verify"
    :> Header "Authorization" AuthHeader
    :> ReqBody '[OctetStream] Token
    :> Post '[JSON] (Headers '[Header "Cache-Control" NoCache] AccessResponse)

-- | Facilitates human-readable token listing.
--
-- This endpoint allows an authorized client to view their tokens as well as
-- revoke them individually.
type ListTokens
    = "tokens"
    :> Header OAuthUserHeader UserID
    :> Header OAuthUserScopeHeader Scope
    :> QueryParam "page" Page
    :> Get '[HTML] Html

type DisplayToken
    = "tokens"
    :> Header OAuthUserHeader UserID
    :> Header OAuthUserScopeHeader Scope
    :> Capture "token_id" TokenID
    :> Get '[HTML] Html

type PostToken
    = "tokens"
    :> Header OAuthUserHeader UserID
    :> Header OAuthUserScopeHeader Scope
    :> ReqBody '[FormUrlEncoded] TokenRequest
    :> QueryParam "token_id" TokenID
    :> Post '[HTML] Html

-- | Anchor Token Server HTTP endpoints.
--
-- Includes endpoints defined in RFC6749 describing OAuth2, plus application
-- specific extensions.
type AnchorOAuth2API
       = "oauth2" :> TokenEndpoint  -- From oauth2-server
    :<|> "oauth2" :> VerifyEndpoint
    :<|> "oauth2" :> AuthorizeEndpoint
    :<|> "oauth2" :> AuthorizePost
    :<|> ListTokens
    :<|> DisplayToken
    :<|> PostToken

anchorOAuth2API :: Proxy AnchorOAuth2API
anchorOAuth2API = Proxy

-- | Construct a server of the entire API from an initial state
server :: ServerState -> Server AnchorOAuth2API
server state@ServerState{..}
       = tokenEndpoint serverPGConnPool
    :<|> verifyEndpoint state
    :<|> handleShib (authorizeEndpoint serverPGConnPool)
    :<|> handleShib (authorizePost serverPGConnPool)
    :<|> handleShib (serverListTokens serverPGConnPool (optUIPageSize serverOpts))
    :<|> handleShib (serverDisplayToken serverPGConnPool)
    :<|> serverPostToken serverPGConnPool

-- Any shibboleth authed endpoint must have all relevant headers defined,
-- and any other case is an internal error. handleShib consolidates
-- checking these headers.
handleShib
    :: (UserID -> Scope -> a)
    -> Maybe UserID
    -> Maybe Scope
    -> a
handleShib f (Just u) (Just s) = f u s
handleShib _ _        _        = error "Expected Shibbloleth headers"

-- | Authorize all of the things. This serves the page that allows the user to
-- decide if the client is allowed to do things.
--
-- TODO: Handle the validation of things more nicely here, preferably shifting
-- them out of here entirely.
authorizeEndpoint
    :: ( MonadIO m
       , MonadBaseControl IO m
       , MonadError ServantErr m
       )
    => Pool Connection
    -> UserID
    -> Scope
    -> Maybe ResponseTypeCode
    -> Maybe ClientID
    -> Maybe RedirectURI
    -> Maybe Scope
    -> Maybe ClientState
    -> m Html
authorizeEndpoint pool user_id permissions rt c_id' redirect sc' st = do
    case rt of
        Nothing -> error "Response type code is missing"
        Just ResponseTypeCode -> return ()
    sc <- case sc' of
        Nothing -> error "Scope is missing"
        Just sc -> if sc `compatibleScope` permissions then return sc else error "NOOOOO"
    c_id <- case c_id' of
        Nothing -> error "ClientID is missing"
        Just c_id -> return c_id
    res <- liftIO $ storeLookupClient pool c_id
    client <- case res of
        Nothing -> error $ "no client found with id" <> show c_id
        Just x -> return x

    -- https://tools.ietf.org/html/rfc6749#section-3.1.2.3
    case redirect of
        Nothing -> return ()
        Just redirect'
            | redirect' `elem` clientRedirectURI client -> return ()
            | otherwise -> error $ show redirect' <> " /= " <> show (clientRedirectURI client)

    request_code <- liftIO $ storeCreateCode pool user_id client sc st
    return $ renderAuthorizePage request_code

-- | Handle the response from the page served in 'authorizeEndpoint'
authorizePost
    :: ( MonadIO m
       , MonadBaseControl IO m
       , MonadError ServantErr m
       )
    => Pool Connection
    -> UserID
    -> Scope
    -> Code
    -> m ()
authorizePost pool user_id _scope code' = do
    res <- liftIO $ storeActivateCode pool code' user_id
    case res of
        Nothing -> error "NOOOO"
        Just uri -> do
            let uri' = addQueryParameters uri [("code", code' ^.re code)]
            throwError err302{ errHeaders = [(hLocation, uri' ^.re redirectURI)] }

-- | Verify a token and return information about the principal and grant.
--
--   Restricted to authorized clients.
verifyEndpoint
    :: ( MonadIO m
       , MonadBaseControl IO m
       , MonadError ServantErr m
       )
    => ServerState
    -> Maybe AuthHeader
    -> Token
    -> m (Headers '[Header "Cache-Control" NoCache] AccessResponse)
verifyEndpoint ServerState{..} Nothing _token =
    throwError login
  where
    login = err401 { errHeaders = toHeaders $ BasicAuth (Realm $ optVerifyRealm serverOpts)
                   , errBody = "Login to validate a token."
                   }
verifyEndpoint ServerState{..} (Just auth) token' = do
    -- 1. Check client authentication.
    client_id' <- liftIO . runExceptT $ checkClientAuth serverPGConnPool auth
    client_id <- case client_id' of
        Left e -> do
            logE $ "Error verifying token: " <> show (e :: OAuth2Error)
            throwError login -- err500 { errBody = "Error checking client credentials." }
        Right Nothing -> do
            logD $ "Invalid client credentials: " <> show auth
            throwError login
        Right (Just cid) -> do
            return cid
    -- 2. Load token information.
    tok <- liftIO $ storeLoadToken serverPGConnPool token'
    case tok of
        Nothing -> do
            logD $ "Cannot verify token: failed to lookup " <> show token'
            throwError denied
        Just details -> do
            -- 3. Check client authorization.
            when (Just client_id /= tokenDetailsClientID details) $ do
                logD $ "Client " <> show client_id <> " attempted to verify someone elses token: " <> show token'
                throwError denied
            -- 4. Send the access response.
            now <- liftIO getCurrentTime
            return . addHeader NoCache $ grantResponse now details (Just token')
  where
    denied = err404 { errBody = "This is not a valid token." }
    login = err401 { errHeaders = toHeaders $ BasicAuth (Realm $ optVerifyRealm serverOpts)
                   , errBody = "Login to validate a token."
                   }
    logD = liftIO . debugM (logName <> ".verifyEndpoint")
    logE = liftIO . errorM (logName <> ".verifyEndpoint")

-- | Display a given token, if the user is allowed to do so.
serverDisplayToken
    :: ( MonadIO m
       , MonadBaseControl IO m
       , MonadError ServantErr m
       )
    => Pool Connection
    -> UserID
    -> Scope
    -> TokenID
    -> m Html
serverDisplayToken pool u s t = do
    res <- liftIO $ storeDisplayToken pool u t
    case res of
        Nothing -> throwError err404{errBody = "There's nothing here! =("}
        Just x -> return $ renderTokensPage s 1 (Page 1) ([x], 1)

-- | List all tokens for a given user, paginated.
serverListTokens
    :: ( MonadIO m
       , MonadBaseControl IO m
       , MonadError ServantErr m
       )
    => Pool Connection
    -> Int
    -> UserID
    -> Scope
    -> Maybe Page
    -> m Html
serverListTokens pool size u s p = do
    let p' = fromMaybe (Page 1) p
    res <- liftIO $ storeListTokens pool size u p'
    return $ renderTokensPage s size p' res

-- | Handle a token create/delete request.
serverPostToken
    :: ( MonadIO m
       , MonadBaseControl IO m
       , MonadError ServantErr m
       )
    => Pool Connection
    -> Maybe UserID
    -> Maybe Scope
    -> TokenRequest
    -> Maybe TokenID
    -> m Html
serverPostToken pool u s DeleteRequest      (Just t) = handleShib (serverRevokeToken pool) u s t
serverPostToken _    _ _ DeleteRequest      Nothing  = throwError err400{errBody = "Malformed delete request"}
serverPostToken pool u s (CreateRequest rs) _        = handleShib (serverCreateToken pool) u s rs

-- | Revoke a given token
serverRevokeToken
    :: ( MonadIO m
       , MonadBaseControl IO m
       , MonadError ServantErr m
       )
    => Pool Connection
    -> UserID
    -> Scope
    -> TokenID
    -> m Html
serverRevokeToken pool u _ t = do
    liftIO $ storeRevokeToken pool u t
    throwError err302{errHeaders = [(hLocation, "/tokens")]}     --Redirect to tokens page

-- | Create a new token
serverCreateToken
    :: ( MonadIO m
       , MonadBaseControl IO m
       , MonadError ServantErr m
       )
    => Pool Connection
    -> UserID
    -> Scope
    -> Scope
    -> m Html
serverCreateToken pool user_id userScope reqScope = do
    if compatibleScope reqScope userScope then do
        TokenID t <- liftIO $ storeCreateToken pool user_id reqScope
        throwError err302{errHeaders = [(hLocation, "/tokens?token_id=" <> T.encodeUtf8 t)]} --Redirect to tokens page
    else throwError err403{errBody = "Invalid requested token scope"}


-- | Check the supplied credentials against the database.
checkCredentials
    :: forall m ref. (MonadIO m, MonadError OAuth2Error m, TokenStore ref)
    => ref
    -> AuthHeader
    -> AccessRequest
    -> m (Maybe ClientID, Scope)
checkCredentials ref auth req = do
    liftIO . debugM logName $ "Checking some credentials"
    client_id <- checkClientAuth ref auth
    case client_id of
        Nothing -> throwError $ OAuth2Error UnauthorizedClient
                                            (preview errorDescription "Invalid client credentials")
                                            Nothing
        Just client_id' -> case req of
            -- https://tools.ietf.org/html/rfc6749#section-4.1.3
            RequestAuthorizationCode auth_code uri client ->
                checkClientAuthCode client_id' auth_code uri client
            -- https://tools.ietf.org/html/rfc6749#section-4.3.2
            RequestPassword request_username request_password request_scope ->
                checkPassword client_id' request_username request_password request_scope
            -- http://tools.ietf.org/html/rfc6749#section-4.4.2
            RequestClientCredentials request_scope ->
                checkClientCredentials client_id' request_scope
            -- http://tools.ietf.org/html/rfc6749#section-6
            RequestRefreshToken tok request_scope ->
                checkRefreshToken client_id' tok request_scope
  where
    --
    -- Verify client, scope and request code.
    --
    checkClientAuthCode :: ClientID -> Code -> Maybe RedirectURI -> Maybe ClientID -> m (Maybe ClientID, Scope)
    checkClientAuthCode _ _ _ Nothing = throwError $ OAuth2Error InvalidRequest
                                                                 (preview errorDescription "No client ID supplied.")
                                                                 Nothing
    checkClientAuthCode client_id request_code uri (Just purported_client) = do
        when (client_id /= purported_client) $ throwError $
            OAuth2Error UnauthorizedClient
                        (preview errorDescription "Invalid client credentials")
                        Nothing
        codes <- liftIO $ storeLoadCode ref request_code
        case codes of
            Nothing -> throwError $ OAuth2Error InvalidGrant
                                                (preview errorDescription "Request code not found")
                                                Nothing
            Just rc -> do
                -- Fail if redirect_uri doesn't match what's in the database.
                case uri of
                    Just uri' | uri' /= (requestCodeRedirectURI rc) -> do
                        liftIO . debugM logName $ "Redirect URI mismatch verifying access token request: requested"
                                               <> show uri
                                               <> " but got "
                                               <> show (requestCodeRedirectURI rc)
                        throwError $ OAuth2Error InvalidRequest
                                                 (preview errorDescription "Invalid redirect URI")
                                                 Nothing
                    _ -> return ()

                case requestCodeScope rc of
                    Nothing -> do
                        liftIO . debugM logName $ "No scope found for code " <> show request_code
                        throwError $ OAuth2Error InvalidScope
                                                 (preview errorDescription "No scope found")
                                                 Nothing
                    Just code_scope -> return (Just client_id, code_scope)

    --
    -- Check nothing and fail; we don't support password grants.
    --
    checkPassword :: ClientID -> Username -> Password -> Maybe Scope -> m (Maybe ClientID, Scope)
    checkPassword _ _ _ _ = throwError $ OAuth2Error UnsupportedGrantType
                                                     (preview errorDescription "password grants not supported")
                                                     Nothing

    --
    -- Client has been verified and there's nothing to verify for the
    -- scope, so this will always succeed unless we get no scope at all.
    --
    checkClientCredentials :: ClientID -> Maybe Scope -> m (Maybe ClientID, Scope)
    checkClientCredentials _ Nothing = throwError $ OAuth2Error InvalidRequest
                                                                (preview errorDescription "No scope supplied.")
                                                                Nothing
    checkClientCredentials client_id (Just request_scope) = return (Just client_id, request_scope)

    --
    -- Verify scope and request token.
    --
    checkRefreshToken :: ClientID -> Token -> Maybe Scope -> m (Maybe ClientID, Scope)
    checkRefreshToken client_id tok scope' = do
            details <- liftIO $ storeLoadToken ref tok
            case (details, scope') of
                -- The old token is dead.
                (Nothing, _) -> do
                    liftIO $ debugM logName $ "Got passed invalid token " <> show tok
                    throwError $ OAuth2Error InvalidRequest
                                             (preview errorDescription "Invalid token")
                                             Nothing
                (Just details', Nothing) -> do
                    -- Check the ClientIDs match.
                    -- @TODO(thsutton): Remove duplication with below.
                    when (Just client_id /= tokenDetailsClientID details') $ do
                        liftIO . errorM logName $ "Refresh requested with "
                            <> "different ClientID: " <> show client_id <> " =/= "
                            <> show (tokenDetailsClientID details') <> " for "
                            <> show tok
                        throwError $ OAuth2Error InvalidClient
                                                 (preview errorDescription "Mismatching clientID")
                                                 Nothing
                    return (Just client_id, tokenDetailsScope details')
                (Just details', Just request_scope) -> do
                    -- Check the ClientIDs match.
                    -- @TODO(thsutton): Remove duplication with above.
                    when (Just client_id /= tokenDetailsClientID details') $ do
                        liftIO . errorM logName $ "Refresh requested with "
                            <> "different ClientID: " <> show client_id <> " =/= "
                            <> show (tokenDetailsClientID details') <> " for "
                            <> show tok
                        throwError $ OAuth2Error InvalidClient
                                                 (preview errorDescription "Mismatching clientID")
                                                 Nothing
                    -- Check scope compatible.
                    -- @TODO(thsutton): The concern with scopes should probably
                    -- be completely removed here.
                    unless (compatibleScope request_scope (tokenDetailsScope details')) $ do
                        liftIO . debugM logName $ "Refresh requested with incompatible " <>
                            "scopes: " <> show request_scope <> " vs " <>
                            show (tokenDetailsScope details')
                        throwError $ OAuth2Error InvalidScope
                                                 (preview errorDescription "Incompatible scope")
                                                 Nothing
                    return (Just client_id, request_scope)

-- | Given an AuthHeader sent by a client, verify that it authenticates.
--   If it does, return the authenticated ClientID; otherwise, Nothing.
checkClientAuth
    :: (MonadIO m, MonadError OAuth2Error m, TokenStore ref)
    => ref
    -> AuthHeader
    -> m (Maybe ClientID)
checkClientAuth ref auth = do
    case preview authDetails auth of
        Nothing -> do
            liftIO . debugM logName $ "Got an invalid auth header."
            throwError $ OAuth2Error InvalidRequest
                                     (preview errorDescription "Invalid auth header provided.")
                                     Nothing
        Just (client_id, secret) -> do
            client <- liftIO $ storeLookupClient ref client_id
            case client of
                Just ClientDetails{..} -> return $ verifyClientSecret client_id secret clientSecret
                Nothing -> do
                    liftIO . debugM logName $ "Got a request for invalid client_id " <> show client_id
                    throwError $ OAuth2Error InvalidClient
                                             (preview errorDescription "No such client.")
                                             Nothing
  where
    verifyClientSecret client_id secret hash =
        let pass = Pass . T.encodeUtf8 $ review password secret in
        -- Verify with default scrypt params.
        if verifyPass' pass hash
            then (Just client_id)
            else Nothing<|MERGE_RESOLUTION|>--- conflicted
+++ resolved
@@ -1,4 +1,3 @@
-<<<<<<< HEAD
 --
 -- Copyright © 2013-2015 Anchor Systems, Pty Ltd and Others
 --
@@ -15,7 +14,6 @@
 {-# LANGUAGE RecordWildCards     #-}
 {-# LANGUAGE ScopedTypeVariables #-}
 {-# LANGUAGE TypeFamilies        #-}
-=======
 {-# LANGUAGE DataKinds           #-}
 {-# LANGUAGE FlexibleContexts    #-}
 {-# LANGUAGE OverloadedStrings   #-}
@@ -23,7 +21,6 @@
 {-# LANGUAGE RankNTypes          #-}
 {-# LANGUAGE TypeFamilies        #-}
 {-# LANGUAGE RecordWildCards     #-}
->>>>>>> 83a93fce
 {-# LANGUAGE TypeOperators       #-}
 
 -- | Anchor specific OAuth2 implementation.
@@ -209,14 +206,6 @@
                 es -> Left $ "invalid scopes: " <> show es
         Just x        -> Left . T.unpack $ "Invalid method field value, got: " <> x
 
-<<<<<<< HEAD
--- | The response_type param: REQUIRED.  Value MUST be set to "code".
-data ResponseTypeCode = ResponseTypeCode
-instance FromText ResponseTypeCode where
-    fromText "code" = Just ResponseTypeCode
-    fromText _ = Nothing
-=======
->>>>>>> 83a93fce
 
 -- | OAuth2 Authorization Endpoint
 --
