--
-- Copyright © 2013-2015 Anchor Systems, Pty Ltd and Others
--
-- The code in this file, and the program it is a part of, is
-- made available to you by its authors as open source software:
-- you can redistribute it and/or modify it under the terms of
-- the 3-clause BSD licence.
--

{-# LANGUAGE DataKinds             #-}
{-# LANGUAGE FlexibleContexts      #-}
{-# LANGUAGE FlexibleInstances     #-}
{-# LANGUAGE GADTs                 #-}
{-# LANGUAGE MultiParamTypeClasses #-}
{-# LANGUAGE OverloadedStrings     #-}
{-# LANGUAGE QuasiQuotes           #-}
{-# LANGUAGE RankNTypes            #-}
{-# LANGUAGE RecordWildCards       #-}
{-# LANGUAGE ScopedTypeVariables   #-}
{-# LANGUAGE TemplateHaskell       #-}
{-# LANGUAGE TypeFamilies          #-}
{-# LANGUAGE TypeOperators         #-}
{-# LANGUAGE ViewPatterns          #-}

-- | Description: OAuth2 Web application.
--
-- OAuth2 Web application.
--
-- This implementation assumes the use of Shibboleth, which doesn't actually
-- mean anything all that specific. This just means that we expect a particular
-- header that says who the user is and what permissions they have to delegate.
--
-- The intention is to seperate all OAuth2 specific logic from our particular
-- way of handling AAA.
module Network.OAuth2.Server.App (
    NoStore,
    NoCache,
    OAuth2Server(..),

    -- * API handlers
    --
    -- $ These functions each handle a single endpoint in the OAuth2 Server
    -- HTTP API.

    processAuthorizeGet,
    serverDisplayToken,
    serverListTokens,
    serverPostToken,
    healthCheck,

    -- * Helpers

    checkClientAuth,
    processTokenRequest,
    page1,
    pageSize1,
) where

import           Control.Lens
import           Control.Monad
import           Control.Monad.IO.Class           (MonadIO (liftIO))
import           Control.Monad.Reader.Class       (ask)
import           Data.Either                      (lefts, rights)
import           Data.Maybe
import           Data.Monoid
import qualified Data.Set                         as S
import           Data.Text                        (Text)
import qualified Data.Text                        as T
import qualified Data.Text.Encoding               as T
import           Formatting                       (sformat, shown, (%))
import           Network.OAuth2.Server.Types      as X
import           Servant.API                      (fromText)
import           System.Log.Logger
import           Text.Blaze.Html5                 (Html)
import           Yesod.Core                       (invalidArgs,
                                                   lookupGetParam,
                                                   lookupPostParam,
                                                   lookupPostParams,
                                                   mkYesodDispatch, notFound,
                                                   permissionDenied, redirect)

import           Network.OAuth2.Server.API
import           Network.OAuth2.Server.Foundation
import           Network.OAuth2.Server.Store      hiding (logName)
import           Network.OAuth2.Server.UI

-- * Logging

logName :: String
logName = "Network.OAuth2.Server.App"

-- Wrappers for underlying logging system
debugLog, errorLog :: MonadIO m => String -> Text -> m ()
debugLog = wrapLogger debugM
errorLog = wrapLogger errorM

wrapLogger :: MonadIO m => (String -> String -> IO a) -> String -> Text -> m a
wrapLogger logger component msg = do
    liftIO $ logger (logName <> " " <> component <> ": ") (T.unpack msg)

<<<<<<< HEAD
-- YesodDispatch instance.
mkYesodDispatch "OAuth2Server" routes
=======
-- | Data type for a Yesod OAuth2 Server
data OAuth2Server where
    OAuth2Server :: TokenStore ref => ref -> ServerOptions -> (TChan GrantEvent) -> OAuth2Server

instance Yesod OAuth2Server

mkYesod "OAuth2Server" [parseRoutes|
/oauth2          OAuth2R      WaiSubsite oAuth2SubAPI
/                BaseR
/tokens/#TokenID ShowTokenR   GET
/tokens          TokensR      GET POST
/healthcheck     HealthCheckR
|]

oAuth2SubAPI :: OAuth2Server -> WaiSubsite
oAuth2SubAPI (OAuth2Server ref serverOpts sink) =
    WaiSubsite $ serve oAuth2API $ oAuth2APIserver ref serverOpts sink
>>>>>>> 8627e558

handleBaseR :: Handler ()
handleBaseR = redirect TokensR

getShowTokenR :: TokenID -> Handler Html
getShowTokenR tid = do
    (OAuth2Server ref _ _) <- ask
    (uid, sc) <- checkShibHeaders
    serverDisplayToken ref uid sc tid

getTokensR :: Handler Html
getTokensR = do
    (OAuth2Server ref serverOpts _) <- ask
    (u, s) <- checkShibHeaders
    maybe_p <- lookupGetParam "page"
    let p = preview page . read . T.unpack =<< maybe_p
    serverListTokens ref (optUIPageSize serverOpts) u s p

data TokenRequest = DeleteRequest TokenID
                  | CreateRequest Scope

postTokensR :: Handler Html
postTokensR = do
    (OAuth2Server ref _ _) <- ask
    (user_id, sc) <- checkShibHeaders
    req <- do
        method <- lookupPostParam "method"
        token_id <- lookupPostParam "token_id"
        scopes <- lookupPostParams "scope"
        case method of
            Nothing -> invalidArgs ["method field missing"]
            Just "delete" -> case token_id of
                Nothing   -> invalidArgs ["token_id field missing"]
                Just t_id -> case fromText t_id of
                    Nothing    -> invalidArgs ["Invalid Token ID"]
                    Just t_id' -> return $ DeleteRequest t_id'
            Just "create" -> do
                let processScope x = case (T.encodeUtf8 x) ^? scopeToken of
                        Nothing -> Left $ T.unpack x
                        Just ts -> Right ts
                let scopes' = map processScope scopes
                case lefts scopes' of
                    [] -> case S.fromList (rights scopes') ^? scope of
                        Nothing -> invalidArgs ["empty scope is invalid"]
                        Just s  -> return $ CreateRequest s
                    es -> invalidArgs $ [T.pack $ "invalid scopes: " <> show es]
            Just x        -> invalidArgs ["Invalid method field value, got: " <> x]
    serverPostToken ref user_id sc req

handleHealthCheckR :: Handler ()
handleHealthCheckR = do
    (OAuth2Server ref _ _) <- ask
    healthCheck ref

<<<<<<< HEAD
=======
checkShibHeaders :: Handler (UserID, Scope)
checkShibHeaders = do
    let uh = fromString $ symbolVal (Proxy :: Proxy OAuthUserHeader)
        sh = fromString $ symbolVal (Proxy :: Proxy OAuthUserScopeHeader)
    uh' <- lookupHeader uh
    uid <- case preview userID =<< uh' of
        Nothing -> error "Shibboleth User header missing or invalid."
        Just uid -> return uid
    sh' <- lookupHeader sh
    sc <- case bsToScope =<< sh' of
        Nothing -> error "Shibboleth User Scope header missing or invalid."
        Just sc -> return sc
    return (uid,sc)

>>>>>>> 8627e558
-- | Page 1 is totally a valid page, promise.
page1 :: Page
page1 = (1 :: Integer) ^?! page

-- | Page sizes of 1 are totally valid, promise.
pageSize1 :: PageSize
pageSize1 = (1 :: Integer) ^?! pageSize

-- | Display a given token, if the user is allowed to do so.
serverDisplayToken
    :: TokenStore ref
    => ref
    -> UserID
    -> Scope
    -> TokenID
    -> Handler Html
serverDisplayToken ref uid s tid = do
    debugLog logName $ "Got a request to display a token from " <> T.pack (show uid)
    res <- liftIO $ storeReadToken ref (Right tid)
    maybe notFound renderPage $ do
        (_, token_details) <- res
        guard (token_details `belongsToUser` uid)
        return token_details
  where
    renderPage token_details = return $
        renderTokensPage s pageSize1 page1 ([(tid, token_details)], 1)

-- | List all tokens for a given user, paginated.
serverListTokens
    :: TokenStore ref
    => ref
    -> PageSize
    -> UserID
    -> Scope
    -> Maybe Page
    -> Handler Html
serverListTokens ref size u s p = do
    debugLog logName $ "Got a request to list tokens from " <> T.pack (show u)
    let p' = fromMaybe page1 p
    res <- liftIO $ storeListTokens ref (Just u) size p'
    return $ renderTokensPage s size p' res

-- | Handle a token create/delete request.
serverPostToken
    :: TokenStore ref
    => ref
    -> UserID
    -> Scope
    -> TokenRequest
    -> Handler Html
-- | Revoke a given token
serverPostToken ref user_id _ (DeleteRequest token_id) = do
    debugLog logName $ "Got a request to revoke a token from " <> T.pack (show user_id)
    -- TODO(thsutton) Must check that the supplied user_id has permission to
    -- revoke the supplied token_id.
    maybe_tok <- liftIO $ storeReadToken ref (Right token_id)
    tok <- case maybe_tok of
        Nothing -> invalidArgs []
        Just (_, tok) -> return tok
    if tok `belongsToUser` user_id then do
        liftIO $ storeRevokeToken ref token_id
        redirect TokensR
    else do
        errorLog "serverPostToken" $ case tokenDetailsUserID tok of
            Nothing ->
                sformat ("user_id " % shown % " tried to revoke token_id " %
                          shown % ", which did not have a user_id")
                        user_id token_id
            Just user_id' ->
                sformat ("user_id " % shown % " tried to revoke token_id " %
                          shown % ", which had user_id " % shown)
                        user_id token_id user_id'
        invalidArgs []

-- | Create a new token
serverPostToken ref user_id user_scope (CreateRequest req_scope) = do
    debugLog logName $ "Got request to create a token from " <> T.pack (show user_id) <> " for scope " <> T.pack (show user_scope)
    if compatibleScope req_scope user_scope then do
        let grantTokenType = Bearer
            grantExpires   = Nothing
            grantUserID    = Just user_id
            grantClientID  = Nothing
            grantScope     = req_scope
        (t, _) <- liftIO $ storeCreateToken ref TokenGrant{..} Nothing
        redirect (ShowTokenR t)
    else permissionDenied "Invalid requested token scope"

-- | Exercises the database to check if everyting is alive.
healthCheck :: (MonadIO m, TokenStore ref) => ref -> m ()
healthCheck ref = do
    debugLog logName $ "Got a healthcheck request."
    StoreStats{..} <- liftIO $ storeGatherStats ref
    return ()<|MERGE_RESOLUTION|>--- conflicted
+++ resolved
@@ -98,28 +98,8 @@
 wrapLogger logger component msg = do
     liftIO $ logger (logName <> " " <> component <> ": ") (T.unpack msg)
 
-<<<<<<< HEAD
 -- YesodDispatch instance.
 mkYesodDispatch "OAuth2Server" routes
-=======
--- | Data type for a Yesod OAuth2 Server
-data OAuth2Server where
-    OAuth2Server :: TokenStore ref => ref -> ServerOptions -> (TChan GrantEvent) -> OAuth2Server
-
-instance Yesod OAuth2Server
-
-mkYesod "OAuth2Server" [parseRoutes|
-/oauth2          OAuth2R      WaiSubsite oAuth2SubAPI
-/                BaseR
-/tokens/#TokenID ShowTokenR   GET
-/tokens          TokensR      GET POST
-/healthcheck     HealthCheckR
-|]
-
-oAuth2SubAPI :: OAuth2Server -> WaiSubsite
-oAuth2SubAPI (OAuth2Server ref serverOpts sink) =
-    WaiSubsite $ serve oAuth2API $ oAuth2APIserver ref serverOpts sink
->>>>>>> 8627e558
 
 handleBaseR :: Handler ()
 handleBaseR = redirect TokensR
@@ -174,23 +154,6 @@
     (OAuth2Server ref _ _) <- ask
     healthCheck ref
 
-<<<<<<< HEAD
-=======
-checkShibHeaders :: Handler (UserID, Scope)
-checkShibHeaders = do
-    let uh = fromString $ symbolVal (Proxy :: Proxy OAuthUserHeader)
-        sh = fromString $ symbolVal (Proxy :: Proxy OAuthUserScopeHeader)
-    uh' <- lookupHeader uh
-    uid <- case preview userID =<< uh' of
-        Nothing -> error "Shibboleth User header missing or invalid."
-        Just uid -> return uid
-    sh' <- lookupHeader sh
-    sc <- case bsToScope =<< sh' of
-        Nothing -> error "Shibboleth User Scope header missing or invalid."
-        Just sc -> return sc
-    return (uid,sc)
-
->>>>>>> 8627e558
 -- | Page 1 is totally a valid page, promise.
 page1 :: Page
 page1 = (1 :: Integer) ^?! page
