--- conflicted
+++ resolved
@@ -12,13 +12,9 @@
 import Control.Monad.IO.Class
 import Data.Maybe
 import Data.Monoid
-<<<<<<< HEAD
 import qualified Data.Set as Set
-=======
->>>>>>> 5f433506
 import Data.Text (Text)
 import Data.Time.Clock
-import OpenSSL
 
 import Crypto.AnchorToken as Token
 
@@ -29,43 +25,47 @@
 --
 -- The caller is responsible for saving the grant in the store.
 createGrant
-    :: (MonadIO m)
+    :: MonadIO m
     => AnchorCryptoState Pair
     -> AccessRequest
     -> m TokenGrant
-<<<<<<< HEAD
-createGrant key request =
-    liftIO . withOpenSSL $ do
-        t <- liftIO getCurrentTime
-        let (client, user, Scope scope) = case request of
-             RequestPassword{..} ->
-                 ( requestClientID
-                 , Just requestUsername
-                 , fromMaybe (Scope mempty) requestScope
-                 )
-             RequestClient{..} ->
-                 ( Just requestClientIDReq
-                 , Nothing
-                 , fromMaybe (Scope mempty) requestScope
-                 )
-            expires = addUTCTime 1800 t
-            token = AnchorToken
-                { _tokenType = "access_token"
-                , _tokenExpires = expires
-                , _tokenUserName = user
-                , _tokenClientID = client
-                , _tokenScope = Set.toAscList scope
-                }
-            access = review (signed key) token
-        return TokenGrant
-            { grantTokenType = "access_token"
-            , grantAccessToken = Token access
-            , grantRefreshToken = Just (Token access)
-            , grantExpires = addUTCTime 1800 t
-            , grantClientID = client
-            , grantUsername = user
-            , grantScope = Scope scope
+createGrant key request = do
+    t <- liftIO getCurrentTime
+    let (client, user, Scope scope) = case request of
+            RequestPassword{..} ->
+                ( requestClientID
+                , Just requestUsername
+                , fromMaybe mempty requestScope
+                )
+            RequestClient{..} ->
+                ( Just requestClientIDReq
+                , Nothing
+                , fromMaybe mempty requestScope
+                )
+            -- TODO: These details should be copied from the original grant.
+            RequestRefresh{..} ->
+                ( requestClientID
+                , Nothing
+                , fromMaybe mempty requestScope
+                )
+        expires = addUTCTime 1800 t
+        token = AnchorToken
+            { _tokenType = "access_token"
+            , _tokenExpires = expires
+            , _tokenUserName = user
+            , _tokenClientID = client
+            , _tokenScope = Set.toAscList scope
             }
+        access = review (signed key) token
+    return TokenGrant
+        { grantTokenType = "access_token"
+        , grantAccessToken = Token access
+        , grantRefreshToken = Just (Token access)
+        , grantExpires = addUTCTime 1800 t
+        , grantClientID = client
+        , grantUsername = user
+        , grantScope = Scope scope
+        }
 
 -- | Check if the 'Token' is valid.
 checkToken
@@ -89,43 +89,4 @@
             let Scope scope' = grantScope
             unless (scope `Set.isSubsetOf` scope') $
                 fail "Incorrect scope"
-        Nothing -> fail "Invalid Token"
-=======
-createGrant request = do
-    access <- newToken
-    refresh <- newToken
-    t <- liftIO getCurrentTime
-    let (client, user, scope) = case request of
-            RequestPassword{..} ->
-                ( requestClientID
-                , Just requestUsername
-                , fromMaybe mempty requestScope
-                )
-            RequestClient{..} ->
-                ( Just requestClientIDReq
-                , Nothing
-                , fromMaybe mempty requestScope
-                )
-            -- TODO: These details should be copied from the original grant.
-            RequestRefresh{..} ->
-                ( requestClientID
-                , Nothing
-                , fromMaybe mempty requestScope
-                )
-    return TokenGrant
-        { grantTokenType = "access_token"
-        , grantAccessToken = Token access
-        , grantRefreshToken = Just (Token refresh)
-        , grantExpires = addUTCTime 1800 t
-        , grantClientID = client
-        , grantUsername = user
-        , grantScope = scope
-        }
-  where
-    newToken :: MonadIO m => m Text
-    newToken = do
-      tok <- liftIO . replicateM 64 $ do
-          n <- randomRIO (0,63)
-          return $ (['A'..'Z']++['a'..'z']++['0'..'9']++"+/") !! n
-      return . T.pack $ tok
->>>>>>> 5f433506
+        Nothing -> fail "Invalid Token"