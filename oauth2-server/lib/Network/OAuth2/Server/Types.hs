--- conflicted
+++ resolved
@@ -129,7 +129,6 @@
                     , "scope" .= toJSON tokenScope
                     ]
             ref = maybe [] (\t -> ["refresh_token" .= unToken t]) refreshToken
-<<<<<<< HEAD
             uname = maybe [] (\s -> ["username" .= toJSON s]) tokenUsername
             client = maybe [] (\s -> ["client_id" .= toJSON s]) tokenClientID
         in object . concat $ [token, ref, uname, client]
@@ -145,7 +144,12 @@
         <*> o .: "scope"
     parseJSON _ = mzero
 
--- | An OAuth2 error to report to the client.
+-- | Standard OAuth2 errors.
+--
+-- The creator should supply a human-readable message explaining the specific
+-- error which will be returned to the client.
+--
+-- http://tools.ietf.org/html/rfc6749#section-5.2
 data OAuth2Error
     = InvalidClient { errorDescription :: Text }
     | InvalidGrant { errorDescription :: Text }
@@ -155,52 +159,20 @@
     | UnsupportedGrantType { errorDescription :: Text }
   deriving (Eq, Show)
 
--- | Extract an OAuth2 error code from an 'OAuth2Error'.
-oauth2ErrorType :: OAuth2Error -> Text
-oauth2ErrorType err = case err of
+-- | Get the OAuth2 error code for an error case.
+oauth2ErrorCode
+    :: OAuth2Error
+    -> Text
+oauth2ErrorCode err = case err of
     InvalidClient{} -> "invalid_client"
     InvalidGrant{} -> "invalid_grant"
     InvalidRequest{} -> "invalid_request"
-=======
-            scope = maybe [] (\s -> ["scope" .= toJSON s]) tokenScope
-        in object . concat $ [token, expire, ref, scope]
-
--- | Standard OAuth2 errors.
---
--- The creator should supply a human-readable message explaining the specific
--- error which will be returned to the client.
---
--- http://tools.ietf.org/html/rfc6749#section-5.2
-data OAuth2Error
-    = InvalidRequest { errorText :: Text }
-    | InvalidClient { errorText :: Text }
-    | InvalidGrant { errorText :: Text }
-    | InvalidScope { errorText :: Text }
-    | UnauthorizedClient { errorText :: Text }
-    | UnsupportedGrantType { errorText :: Text }
-  deriving (Eq, Show)
-
--- | Get the OAuth2 error code for an error case.
-errorCode
-    :: OAuth2Error
-    -> Text
-errorCode err = case err of
-    InvalidRequest{} -> "invalid_request"
-    InvalidClient{} -> "invalid_client"
-    InvalidGrant{} -> "invalid_grant"
->>>>>>> 81eee187
     InvalidScope{} -> "invalid_scope"
     UnauthorizedClient{} -> "unauthorized_client"
     UnsupportedGrantType{} -> "unsupported_grant_type"
 
 instance ToJSON OAuth2Error where
     toJSON err = object
-<<<<<<< HEAD
-        [ "error" .= oauth2ErrorType err
+        [ "error" .= oauth2ErrorCode err
         , "description" .= errorDescription err
-        ]
-=======
-        [ "error" .= errorCode err
-        , "error_description" .= errorText err
-        ]
->>>>>>> 81eee187
+        ]